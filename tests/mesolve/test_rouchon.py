--- conflicted
+++ resolved
@@ -4,12 +4,8 @@
 
 import torchqdynamics as tq
 
-<<<<<<< HEAD
-=======
 from .mesolver_tester import MESolverTester
->>>>>>> ebe582af
 from .open_system import LeakyCavity
-from .test_mesolve import TestMESolve
 
 leaky_cavity_8 = LeakyCavity(n=8, kappa=2 * pi, delta=2 * pi, alpha0=1.0)
 grad_leaky_cavity_8 = LeakyCavity(
@@ -17,11 +13,7 @@
 )
 
 
-<<<<<<< HEAD
-class TestMERouchon1(TestMESolve):
-=======
 class TestMERouchon1(MESolverTester):
->>>>>>> ebe582af
     def test_batching(self):
         options = tq.options.Rouchon1(dt=1e-2)
         self._test_batching(options, leaky_cavity_8)
@@ -35,11 +27,7 @@
         self._test_adjoint(options, grad_leaky_cavity_8, num_t_save=11)
 
 
-<<<<<<< HEAD
-class TestMERouchon1_5(TestMESolve):
-=======
 class TestMERouchon1_5(MESolverTester):
->>>>>>> ebe582af
     @pytest.mark.skip(reason='failing - to fix')
     def test_batching(self):
         options = tq.options.Rouchon1_5(dt=1e-2)
@@ -51,11 +39,7 @@
         self._test_rho_save(options, leaky_cavity_8, num_t_save=11)
 
 
-<<<<<<< HEAD
-class TestMERouchon2(TestMESolve):
-=======
 class TestMERouchon2(MESolverTester):
->>>>>>> ebe582af
     def test_batching(self):
         options = tq.options.Rouchon2(dt=1e-2)
         self._test_batching(options, leaky_cavity_8)
