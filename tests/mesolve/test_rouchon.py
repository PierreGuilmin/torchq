from math import pi

import dynamiqs as dq

from .me_solver_tester import MEAdjointSolverTester
from .open_system import LeakyCavity

leaky_cavity_8 = LeakyCavity(n=8, kappa=2 * pi, delta=2 * pi, alpha0=1.0)
grad_leaky_cavity_8 = LeakyCavity(
    n=8, kappa=2 * pi, delta=2 * pi, alpha0=1.0, requires_grad=True
)


class TestMERouchon1(MEAdjointSolverTester):
    def test_batching(self):
        options = dq.options.Rouchon1(dt=1e-2)
        self._test_batching(options, leaky_cavity_8)

<<<<<<< HEAD
    def test_correctness(self):
=======
        options = dq.options.Rouchon1(dt=1e-2, sqrt_normalization=True)
        self._test_batching(options, leaky_cavity_8)

    def test_y_save(self):
>>>>>>> f92722da
        options = dq.options.Rouchon1(dt=1e-3)
        self._test_correctness(options, leaky_cavity_8, num_t_save=11)

        options = dq.options.Rouchon1(dt=1e-3, trace_normalization=True)
        self._test_correctness(options, leaky_cavity_8, num_t_save=11)

        options = dq.options.Rouchon1(dt=1e-3, sqrt_normalization=True)
        self._test_y_save(options, leaky_cavity_8, num_t_save=11)

    def test_adjoint(self):
        options = dq.options.Rouchon1(dt=1e-3)
        self._test_adjoint(options, grad_leaky_cavity_8, num_t_save=11)

<<<<<<< HEAD
        options = dq.options.Rouchon1(dt=1e-3, trace_normalization=True)
=======
        options = dq.options.Rouchon1(dt=1e-3, sqrt_normalization=True)
>>>>>>> f92722da
        self._test_adjoint(options, grad_leaky_cavity_8, num_t_save=11)


class TestMERouchon2(MEAdjointSolverTester):
    def test_batching(self):
        options = dq.options.Rouchon2(dt=1e-2)
        self._test_batching(options, leaky_cavity_8)

    def test_correctness(self):
        options = dq.options.Rouchon2(dt=1e-3)
        self._test_correctness(options, leaky_cavity_8, num_t_save=11)

    def test_adjoint(self):
        options = dq.options.Rouchon2(dt=1e-3)
        self._test_adjoint(options, grad_leaky_cavity_8, num_t_save=11)<|MERGE_RESOLUTION|>--- conflicted
+++ resolved
@@ -16,18 +16,8 @@
         options = dq.options.Rouchon1(dt=1e-2)
         self._test_batching(options, leaky_cavity_8)
 
-<<<<<<< HEAD
     def test_correctness(self):
-=======
-        options = dq.options.Rouchon1(dt=1e-2, sqrt_normalization=True)
-        self._test_batching(options, leaky_cavity_8)
-
-    def test_y_save(self):
->>>>>>> f92722da
         options = dq.options.Rouchon1(dt=1e-3)
-        self._test_correctness(options, leaky_cavity_8, num_t_save=11)
-
-        options = dq.options.Rouchon1(dt=1e-3, trace_normalization=True)
         self._test_correctness(options, leaky_cavity_8, num_t_save=11)
 
         options = dq.options.Rouchon1(dt=1e-3, sqrt_normalization=True)
@@ -37,11 +27,7 @@
         options = dq.options.Rouchon1(dt=1e-3)
         self._test_adjoint(options, grad_leaky_cavity_8, num_t_save=11)
 
-<<<<<<< HEAD
-        options = dq.options.Rouchon1(dt=1e-3, trace_normalization=True)
-=======
         options = dq.options.Rouchon1(dt=1e-3, sqrt_normalization=True)
->>>>>>> f92722da
         self._test_adjoint(options, grad_leaky_cavity_8, num_t_save=11)
 
 
