from ..solver_tester import SolverTester
from .open_system import grad_leaky_cavity_8, leaky_cavity_8


class TestMEAdaptive(SolverTester):
    def test_batching(self):
        self._test_batching(leaky_cavity_8, 'dopri5')

    def test_correctness(self):
        self._test_correctness(leaky_cavity_8, 'dopri5', num_tsave=11)

    def test_autograd(self):
<<<<<<< HEAD
        self._test_gradient(grad_leaky_cavity_8, 'dopri5', 'autograd', num_t_save=11)

    def test_adjoint(self):
        options = dict(parameters=grad_leaky_cavity_8.parameters)
        self._test_gradient(
            grad_leaky_cavity_8,
            'dopri5',
            'adjoint',
            options=options,
            num_t_save=11,
            atol=1e-3,
        )
=======
        self._test_gradient(grad_leaky_cavity_8, 'dopri5', 'autograd', num_tsave=11)
>>>>>>> 20fec5b9
<|MERGE_RESOLUTION|>--- conflicted
+++ resolved
@@ -10,8 +10,7 @@
         self._test_correctness(leaky_cavity_8, 'dopri5', num_tsave=11)
 
     def test_autograd(self):
-<<<<<<< HEAD
-        self._test_gradient(grad_leaky_cavity_8, 'dopri5', 'autograd', num_t_save=11)
+        self._test_gradient(grad_leaky_cavity_8, 'dopri5', 'autograd', num_tsave=11)
 
     def test_adjoint(self):
         options = dict(parameters=grad_leaky_cavity_8.parameters)
@@ -20,9 +19,6 @@
             'dopri5',
             'adjoint',
             options=options,
-            num_t_save=11,
+            num_tsave=11,
             atol=1e-3,
-        )
-=======
-        self._test_gradient(grad_leaky_cavity_8, 'dopri5', 'autograd', num_tsave=11)
->>>>>>> 20fec5b9
+        )