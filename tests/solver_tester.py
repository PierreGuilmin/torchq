from __future__ import annotations

import logging
from abc import ABC
from typing import Any

import torch

from benchmarks.systems.system import ClosedSystem, OpenSystem
from dynamiqs.gradient import Gradient
from dynamiqs.solver import Solver

from .mesolve.open_system import OpenSystem
from .sesolve.closed_system import ClosedSystem
from .system import System


class SolverTester(ABC):
    def test_batching(self):
        pass

    def _test_correctness(
        self,
        system: System,
        solver: Solver,
        *,
        options: dict[str, Any] | None = None,
        ntsave: int = 11,
        ysave_atol: float = 1e-3,
        esave_rtol: float = 1e-3,
        esave_atol: float = 1e-5,
    ):
        tsave = system.tsave(ntsave)
        result = system.run(tsave, solver, options=options)

        # === test ysave
        errs = torch.linalg.norm(result.ysave - system.states(tsave), dim=(-2, -1))
        logging.warning(f'errs = {errs}')
        assert torch.all(errs <= ysave_atol)

        # === test exp_save
        true_exp_save = system.expects(tsave)
        logging.warning(f'exp_save      = {result.exp_save}')
        logging.warning(f'true_exp_save = {true_exp_save}')
        assert torch.allclose(
            result.exp_save, true_exp_save, rtol=esave_rtol, atol=esave_atol
        )

    def test_correctness(self):
        pass

    def _test_gradient(
        self,
        system: System,
        solver: Solver,
        gradient: Gradient,
        *,
        options: dict[str, Any] | None = None,
        ntsave: int = 11,
        rtol: float = 1e-3,
        atol: float = 1e-5,
    ):
        tsave = system.tsave(ntsave)
        result = system.run(tsave, solver, gradient=gradient, options=options)

        # === test gradients depending on final ysave
        loss_state = system.loss_state(result.ysave[-1])
        grads_state = torch.autograd.grad(
            loss_state, system.params, retain_graph=True, allow_unused=True
        )
        grads_state = torch.stack(grads_state)
        true_grads_state = system.grads_state(tsave[-1])

        logging.warning(f'grads_state       = {grads_state}')
        logging.warning(f'true_grads_state  = {true_grads_state}')

        # === test gradients depending on final exp_save
        loss_expect = system.loss_expect(result.exp_save[:, -1])
        grads_expect = [
            torch.stack(torch.autograd.grad(loss, system.params, retain_graph=True))
            for loss in loss_expect
        ]
        grads_expect = torch.stack(grads_expect)
        true_grads_expect = system.grads_expect(tsave[-1])

        logging.warning(f'grads_expect      = {grads_expect}')
        logging.warning(f'true_grads_expect = {true_grads_expect}')

<<<<<<< HEAD
=======
        assert torch.allclose(grads_state, true_grads_state, rtol=rtol, atol=atol)
>>>>>>> fe7f79da
        assert torch.allclose(grads_expect, true_grads_expect, rtol=rtol, atol=atol)


class ClosedSolverTester(SolverTester):
    def _test_batching(
        self,
        system: ClosedSystem,
        solver: Solver,
        *,
        options: dict[str, Any] | None = None,
    ):
        """Test the batching of `H` and `y0`, and the returned object sizes."""
        m, n = system._state_shape
        n_exp_ops = len(system.exp_ops)
        b_H = len(system.H_batched)
        b_y0 = len(system.y0_batched)
<<<<<<< HEAD
        num_tsave = 11
        tsave = system.tsave(num_tsave)
=======
        ntsave = 11
        tsave = system.tsave(ntsave)
>>>>>>> fe7f79da

        run = lambda H, y0: system._run(H, y0, tsave, solver, options=options)

        # no batching
        result = run(system.H, system.y0)
<<<<<<< HEAD
        assert result.ysave.shape == (num_tsave, m, n)
        assert result.exp_save.shape == (n_exp_ops, num_tsave)

        # batched H
        result = run(system.H_batched, system.y0)
        assert result.ysave.shape == (b_H, num_tsave, m, n)
        assert result.exp_save.shape == (b_H, n_exp_ops, num_tsave)

        # batched y0
        result = run(system.H, system.y0_batched)
        assert result.ysave.shape == (b_y0, num_tsave, m, n)
        assert result.exp_save.shape == (b_y0, n_exp_ops, num_tsave)

        # batched H and y0
        result = run(system.H_batched, system.y0_batched)
        assert result.ysave.shape == (b_H, b_y0, num_tsave, m, n)
        assert result.exp_save.shape == (b_H, b_y0, n_exp_ops, num_tsave)
=======
        assert result.ysave.shape == (ntsave, m, n)
        assert result.exp_save.shape == (n_exp_ops, ntsave)

        # batched H
        result = run(system.H_batched, system.y0)
        assert result.ysave.shape == (b_H, ntsave, m, n)
        assert result.exp_save.shape == (b_H, n_exp_ops, ntsave)

        # batched y0
        result = run(system.H, system.y0_batched)
        assert result.ysave.shape == (b_y0, ntsave, m, n)
        assert result.exp_save.shape == (b_y0, n_exp_ops, ntsave)

        # batched H and y0
        result = run(system.H_batched, system.y0_batched)
        assert result.ysave.shape == (b_H, b_y0, ntsave, m, n)
        assert result.exp_save.shape == (b_H, b_y0, n_exp_ops, ntsave)
>>>>>>> fe7f79da


class OpenSolverTester(SolverTester):
    def _test_batching(
        self,
        system: OpenSystem,
        solver: Solver,
        *,
        options: dict[str, Any] | None = None,
    ):
        """Test the batching of `H` and `y0`, and the returned object sizes."""
        m, n = system._state_shape
        n_exp_ops = len(system.exp_ops)
        b_H = len(system.H_batched)
<<<<<<< HEAD
        b_jump_ops = system.jump_ops_batched[0].shape[0]
        b_y0 = len(system.y0_batched)
        num_tsave = 11
        tsave = system.tsave(num_tsave)
=======
        b_y0 = len(system.y0_batched)
        ntsave = 11
        tsave = system.tsave(ntsave)
>>>>>>> fe7f79da

        run = lambda H, jump_ops, y0: system._run(
            H, jump_ops, y0, tsave, solver, options=options
        )

        # no batching
        result = run(system.H, system.jump_ops, system.y0)
<<<<<<< HEAD
        assert result.ysave.shape == (num_tsave, m, n)
        assert result.exp_save.shape == (n_exp_ops, num_tsave)

        # batched H
        result = run(system.H_batched, system.jump_ops, system.y0)
        assert result.ysave.shape == (b_H, num_tsave, m, n)
        assert result.exp_save.shape == (b_H, n_exp_ops, num_tsave)

        # batched jump_ops
        result = run(system.H, system.jump_ops_batched, system.y0)
        assert result.ysave.shape == (b_jump_ops, num_tsave, m, n)
        assert result.exp_save.shape == (b_jump_ops, n_exp_ops, num_tsave)

        # batched y0
        result = run(system.H, system.jump_ops, system.y0_batched)
        assert result.ysave.shape == (b_y0, num_tsave, m, n)
        assert result.exp_save.shape == (b_y0, n_exp_ops, num_tsave)

        # batched H and jump_ops
        result = run(system.H_batched, system.jump_ops_batched, system.y0)
        assert result.ysave.shape == (b_H, b_jump_ops, num_tsave, m, n)
        assert result.exp_save.shape == (b_H, b_jump_ops, n_exp_ops, num_tsave)

        # batched H and y0
        result = run(system.H_batched, system.jump_ops, system.y0_batched)
        assert result.ysave.shape == (b_H, b_y0, num_tsave, m, n)
        assert result.exp_save.shape == (b_H, b_y0, n_exp_ops, num_tsave)

        # batched jump_ops and y0
        result = run(system.H, system.jump_ops_batched, system.y0_batched)
        assert result.ysave.shape == (b_jump_ops, b_y0, num_tsave, m, n)
        assert result.exp_save.shape == (b_jump_ops, b_y0, n_exp_ops, num_tsave)

        # batched H and jump_ops
        result = run(system.H_batched, system.jump_ops_batched, system.y0_batched)
        assert result.ysave.shape == (b_H, b_jump_ops, b_y0, num_tsave, m, n)
=======
        assert result.ysave.shape == (ntsave, m, n)
        assert result.exp_save.shape == (n_exp_ops, ntsave)

        # batched H
        result = run(system.H_batched, system.jump_ops, system.y0)
        assert result.ysave.shape == (b_H, ntsave, m, n)
        assert result.exp_save.shape == (b_H, n_exp_ops, ntsave)

        # batched y0
        result = run(system.H, system.jump_ops, system.y0_batched)
        assert result.ysave.shape == (b_y0, ntsave, m, n)
        assert result.exp_save.shape == (b_y0, n_exp_ops, ntsave)

        # batched H and y0
        result = run(system.H_batched, system.jump_ops, system.y0_batched)
        assert result.ysave.shape == (b_H, b_y0, ntsave, m, n)
        assert result.exp_save.shape == (b_H, b_y0, n_exp_ops, ntsave)
>>>>>>> fe7f79da
<|MERGE_RESOLUTION|>--- conflicted
+++ resolved
@@ -6,7 +6,6 @@
 
 import torch
 
-from benchmarks.systems.system import ClosedSystem, OpenSystem
 from dynamiqs.gradient import Gradient
 from dynamiqs.solver import Solver
 
@@ -86,10 +85,7 @@
         logging.warning(f'grads_expect      = {grads_expect}')
         logging.warning(f'true_grads_expect = {true_grads_expect}')
 
-<<<<<<< HEAD
-=======
         assert torch.allclose(grads_state, true_grads_state, rtol=rtol, atol=atol)
->>>>>>> fe7f79da
         assert torch.allclose(grads_expect, true_grads_expect, rtol=rtol, atol=atol)
 
 
@@ -106,37 +102,13 @@
         n_exp_ops = len(system.exp_ops)
         b_H = len(system.H_batched)
         b_y0 = len(system.y0_batched)
-<<<<<<< HEAD
-        num_tsave = 11
-        tsave = system.tsave(num_tsave)
-=======
         ntsave = 11
         tsave = system.tsave(ntsave)
->>>>>>> fe7f79da
 
         run = lambda H, y0: system._run(H, y0, tsave, solver, options=options)
 
         # no batching
         result = run(system.H, system.y0)
-<<<<<<< HEAD
-        assert result.ysave.shape == (num_tsave, m, n)
-        assert result.exp_save.shape == (n_exp_ops, num_tsave)
-
-        # batched H
-        result = run(system.H_batched, system.y0)
-        assert result.ysave.shape == (b_H, num_tsave, m, n)
-        assert result.exp_save.shape == (b_H, n_exp_ops, num_tsave)
-
-        # batched y0
-        result = run(system.H, system.y0_batched)
-        assert result.ysave.shape == (b_y0, num_tsave, m, n)
-        assert result.exp_save.shape == (b_y0, n_exp_ops, num_tsave)
-
-        # batched H and y0
-        result = run(system.H_batched, system.y0_batched)
-        assert result.ysave.shape == (b_H, b_y0, num_tsave, m, n)
-        assert result.exp_save.shape == (b_H, b_y0, n_exp_ops, num_tsave)
-=======
         assert result.ysave.shape == (ntsave, m, n)
         assert result.exp_save.shape == (n_exp_ops, ntsave)
 
@@ -154,7 +126,6 @@
         result = run(system.H_batched, system.y0_batched)
         assert result.ysave.shape == (b_H, b_y0, ntsave, m, n)
         assert result.exp_save.shape == (b_H, b_y0, n_exp_ops, ntsave)
->>>>>>> fe7f79da
 
 
 class OpenSolverTester(SolverTester):
@@ -169,16 +140,10 @@
         m, n = system._state_shape
         n_exp_ops = len(system.exp_ops)
         b_H = len(system.H_batched)
-<<<<<<< HEAD
         b_jump_ops = system.jump_ops_batched[0].shape[0]
-        b_y0 = len(system.y0_batched)
-        num_tsave = 11
-        tsave = system.tsave(num_tsave)
-=======
         b_y0 = len(system.y0_batched)
         ntsave = 11
         tsave = system.tsave(ntsave)
->>>>>>> fe7f79da
 
         run = lambda H, jump_ops, y0: system._run(
             H, jump_ops, y0, tsave, solver, options=options
@@ -186,44 +151,6 @@
 
         # no batching
         result = run(system.H, system.jump_ops, system.y0)
-<<<<<<< HEAD
-        assert result.ysave.shape == (num_tsave, m, n)
-        assert result.exp_save.shape == (n_exp_ops, num_tsave)
-
-        # batched H
-        result = run(system.H_batched, system.jump_ops, system.y0)
-        assert result.ysave.shape == (b_H, num_tsave, m, n)
-        assert result.exp_save.shape == (b_H, n_exp_ops, num_tsave)
-
-        # batched jump_ops
-        result = run(system.H, system.jump_ops_batched, system.y0)
-        assert result.ysave.shape == (b_jump_ops, num_tsave, m, n)
-        assert result.exp_save.shape == (b_jump_ops, n_exp_ops, num_tsave)
-
-        # batched y0
-        result = run(system.H, system.jump_ops, system.y0_batched)
-        assert result.ysave.shape == (b_y0, num_tsave, m, n)
-        assert result.exp_save.shape == (b_y0, n_exp_ops, num_tsave)
-
-        # batched H and jump_ops
-        result = run(system.H_batched, system.jump_ops_batched, system.y0)
-        assert result.ysave.shape == (b_H, b_jump_ops, num_tsave, m, n)
-        assert result.exp_save.shape == (b_H, b_jump_ops, n_exp_ops, num_tsave)
-
-        # batched H and y0
-        result = run(system.H_batched, system.jump_ops, system.y0_batched)
-        assert result.ysave.shape == (b_H, b_y0, num_tsave, m, n)
-        assert result.exp_save.shape == (b_H, b_y0, n_exp_ops, num_tsave)
-
-        # batched jump_ops and y0
-        result = run(system.H, system.jump_ops_batched, system.y0_batched)
-        assert result.ysave.shape == (b_jump_ops, b_y0, num_tsave, m, n)
-        assert result.exp_save.shape == (b_jump_ops, b_y0, n_exp_ops, num_tsave)
-
-        # batched H and jump_ops
-        result = run(system.H_batched, system.jump_ops_batched, system.y0_batched)
-        assert result.ysave.shape == (b_H, b_jump_ops, b_y0, num_tsave, m, n)
-=======
         assert result.ysave.shape == (ntsave, m, n)
         assert result.exp_save.shape == (n_exp_ops, ntsave)
 
@@ -232,13 +159,31 @@
         assert result.ysave.shape == (b_H, ntsave, m, n)
         assert result.exp_save.shape == (b_H, n_exp_ops, ntsave)
 
+        # batched jump_ops
+        result = run(system.H, system.jump_ops_batched, system.y0)
+        assert result.ysave.shape == (b_jump_ops, ntsave, m, n)
+        assert result.exp_save.shape == (b_jump_ops, n_exp_ops, ntsave)
+
         # batched y0
         result = run(system.H, system.jump_ops, system.y0_batched)
         assert result.ysave.shape == (b_y0, ntsave, m, n)
         assert result.exp_save.shape == (b_y0, n_exp_ops, ntsave)
 
+        # batched H and jump_ops
+        result = run(system.H_batched, system.jump_ops_batched, system.y0)
+        assert result.ysave.shape == (b_H, b_jump_ops, ntsave, m, n)
+        assert result.exp_save.shape == (b_H, b_jump_ops, n_exp_ops, ntsave)
+
         # batched H and y0
         result = run(system.H_batched, system.jump_ops, system.y0_batched)
         assert result.ysave.shape == (b_H, b_y0, ntsave, m, n)
         assert result.exp_save.shape == (b_H, b_y0, n_exp_ops, ntsave)
->>>>>>> fe7f79da
+
+        # batched jump_ops and y0
+        result = run(system.H, system.jump_ops_batched, system.y0_batched)
+        assert result.ysave.shape == (b_jump_ops, b_y0, ntsave, m, n)
+        assert result.exp_save.shape == (b_jump_ops, b_y0, n_exp_ops, ntsave)
+
+        # batched H and jump_ops
+        result = run(system.H_batched, system.jump_ops_batched, system.y0_batched)
+        assert result.ysave.shape == (b_H, b_jump_ops, b_y0, ntsave, m, n)