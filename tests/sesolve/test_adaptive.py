--- conflicted
+++ resolved
@@ -4,11 +4,7 @@
 from dynamiqs.solver import Dopri5
 
 from ..solver_tester import ClosedSolverTester
-<<<<<<< HEAD
-from .closed_system import cavity_8, grad_cavity_8
-=======
 from .closed_system import cavity, gcavity, gtdqubit, tdqubit
->>>>>>> fe7f79da
 
 
 class TestSEAdaptive(ClosedSolverTester):
