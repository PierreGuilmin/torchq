--- conflicted
+++ resolved
@@ -49,20 +49,13 @@
     return torch.einsum('bij,...ji->...b', operators, state)
 
 
-<<<<<<< HEAD
 def none_to_zeros_like(
     in_tuple: Tuple[Union[Tensor, None], ...], shaping_tuple: Tuple[Tensor, ...]
 ) -> Tuple[Tensor, ...]:
-    """Convert None values of `in_tuple` to zero-valued tensors with the same shape
+    """Convert `None` values of `in_tuple` to zero-valued tensors with the same shape
     as `shaping_tuple`."""
-=======
-def none_to_zeros_like(input, shaping_tuple):
-    """Convert `None` values of an input tuple to zero-valued tensors with the same
-    shape as `shaping_tuple`."""
->>>>>>> 95fbb027
     return tuple(
-        torch.zeros_like(s) if a is None else a
-        for a, s in zip(in_tuple, shaping_tuple)
+        torch.zeros_like(s) if a is None else a for a, s in zip(in_tuple, shaping_tuple)
     )
 
 
