from math import sqrt
from typing import List, Literal, Optional, Tuple

import torch
import torch.nn as nn

from .odeint import AdjointQSolver, odeint
from .solver import Rouchon, SolverOption
from .solver_utils import inv_sqrtm, kraus_map
from .types import TensorLike, TimeDependentOperator
from .utils import trace


def mesolve(
    H: TimeDependentOperator,
    jump_ops: List[torch.Tensor],
    rho0: torch.Tensor,
    t_save: TensorLike,
    *,
    exp_ops: Optional[List[torch.Tensor]] = None,
    save_states: bool = True,
    gradient_alg: Literal[None, 'autograd', 'adjoint'] = None,
    parameters: Optional[Tuple[nn.Parameter, ...]] = None,
    solver: Optional[SolverOption] = None,
):
<<<<<<< HEAD
    # Args:
    #     H: (b_H?, n, n)
    #     rho0: (b_rho0?, n, n)
    #
    # Returns:
    #     (y_save, exp_save) with
    #     - y_save: (b_H?, b_rho0?, len(t_save), n, n)
    #     - exp_save: (b_H?, b_rho0?, len(exp_ops), len(t_save))

    # batch H and rho0 by default
    H_batched = H[None, ...] if H.dim() == 2 else H
    b_H = H_batched.size(0)
    rho0_batched = rho0[None, ...] if rho0.dim() == 2 else rho0
    y0 = rho0_batched[None, ...].repeat(b_H, 1, 1, 1)  # (b_H, b_rho0, n, n)

=======
    if len(jump_ops) == 0:
        raise ValueError(
            'Argument `jump_ops` must be a non-empty list of torch.Tensor.'
        )
    jump_ops = torch.stack(jump_ops)
>>>>>>> cd16075b
    t_save = torch.as_tensor(t_save)
    if exp_ops is None:
        exp_ops = torch.tensor([])
    else:
        exp_ops = torch.stack(exp_ops)
    if solver is None:
        # TODO: Replace by adaptive time step solver when implemented.
        solver = Rouchon(dt=1e-2)

    # define the QSolver
    if isinstance(solver, Rouchon):
        if solver.order == 1:
            qsolver = MERouchon1(H_batched, jump_ops, solver)
        elif solver.order == 1.5:
            qsolver = MERouchon1_5(H_batched, jump_ops, solver)
        elif solver.order == 2:
            qsolver = MERouchon2(H_batched, jump_ops, solver)
    else:
        raise NotImplementedError

    # compute the result
    y_save, exp_save = odeint(qsolver, y0, t_save, exp_ops, save_states, gradient_alg)

    # restore correct batching
    if rho0.dim() == 2:
        y_save = y_save.squeeze(1)
        exp_save = exp_save.squeeze(1)
    if H.dim() == 2:
        y_save = y_save.squeeze(0)
        exp_save = exp_save.squeeze(0)

    return y_save, exp_save


class MERouchon(AdjointQSolver):
    def __init__(
        self, H: TimeDependentOperator, jump_ops: torch.Tensor,
        solver_options: SolverOption
    ):
        # Args:
        #     H: (b_H, n, n)

        # convert H and jump_ops to sizes compatible with (b_H, len(jump_ops), n, n)
        self.H = H[:, None, ...]  # (b_H, 1, n, n)
        self.jump_ops = jump_ops[None, ...]  # (1, len(jump_ops), n, n)
        self.sum_nojump = (jump_ops.adjoint() @ jump_ops).sum(dim=0)  # (n, n)
        n = H.shape[-1]
        self.I = torch.eye(n).to(H)  # (n, n)
        self.options = solver_options


class MERouchon1(MERouchon):
    def forward(self, t: float, dt: float, rho: torch.Tensor):
        """Compute rho(t+dt) using a Rouchon method of order 1."""
        # Args:
        #     rho: (b_H, b_rho0, n, n)
        #
        # Returns:
        #     (b_H, b_rho0, n, n)

        # non-hermitian Hamiltonian at time t
        H_nh = self.H - 0.5j * self.sum_nojump  # (b_H, 1, n, n)

        # build time-dependent Kraus operators
        M0 = self.I - 1j * dt * H_nh  # (b_H, 1, n, n)
        M1s = sqrt(dt) * self.jump_ops  # (1, len(jump_ops), n, n)

        # compute rho(t+dt)
        rho = kraus_map(rho, M0) + kraus_map(rho, M1s)

        # normalize by the trace
        rho = rho / trace(rho)[..., None, None].real

        return rho

    def forward_adjoint(self, t: float, dt: float, phi: torch.Tensor):
        raise NotImplementedError


class MERouchon1_5(MERouchon):
    def forward(self, t: float, dt: float, rho: torch.Tensor):
        """Compute rho(t+dt) using a Rouchon method of order 1.5."""
        # Args:
        #     rho: (b_H, b_rho0, n, n)
        #
        # Returns:
        #     (b_H, b_rho0, n, n)

        # non-hermitian Hamiltonian at time t
        H_nh = self.H - 0.5j * self.sum_nojump  # (b_H, 1, n, n)

        # build time-dependent Kraus operators
        M0 = self.I - 1j * dt * H_nh  # (b_H, 1, n, n)
        Ms = sqrt(dt) * self.jump_ops  # (1, len(jump_ops), n, n)

        # build normalization matrix
        S = M0.adjoint() @ M0 + dt * self.sum_nojump  # (b_H, 1, n, n)
        # TODO: fix `inv_sqrtm` (size not compatible and linalg.solve RuntimeError)
        S_inv_sqrtm = inv_sqrtm(S)  # (b_H, 1, n, n)

        # compute rho(t+dt)
        rho = kraus_map(rho, S_inv_sqrtm)
        rho = kraus_map(rho, M0) + kraus_map(rho, Ms)

        # no need to normalize by the trace because this scheme is trace
        # preserving by construction

        return rho

    def forward_adjoint(self, t: float, dt: float, phi: torch.Tensor):
        raise NotImplementedError


class MERouchon2(MERouchon):
    def forward(self, t: float, dt: float, rho: torch.Tensor):
        """Compute rho(t+dt) using a Rouchon method of order 2.

        NOTE: For fast time-varying Hamiltonians, this method is not order 2 because the
        second-order time derivative term is neglected. This term could be added in the
        zero-th order Kraus operator if needed, as M0 += -0.5j * dt**2 * \dot{H}.
        """
        # Args:
        #     rho: (b_H, b_rho0, n, n)
        #
        # Returns:
        #     (b_H, b_rho0, n, n)

        # non-hermitian Hamiltonian at time t
        H_nh = self.H - 0.5j * self.sum_nojump  # (b_H, 1, n, n)

        # build time-dependent Kraus operators
        M0 = self.I - 1j * dt * H_nh - 0.5 * dt**2 * H_nh @ H_nh  # (b_H, 1, n, n)
        M1s = 0.5 * sqrt(dt) * (
            self.jump_ops @ M0 + M0 @ self.jump_ops
        )  # (b_H, len(jump_ops), n, n)

        # compute rho(t+dt)
        tmp = kraus_map(rho, M1s)
        rho = kraus_map(rho, M0) + tmp + 0.5 * kraus_map(tmp, M1s)

        # normalize by the trace
        rho = rho / trace(rho)[..., None, None].real

        return rho

    def forward_adjoint(self, t: float, dt: float, phi: torch.Tensor):
        raise NotImplementedError<|MERGE_RESOLUTION|>--- conflicted
+++ resolved
@@ -23,7 +23,6 @@
     parameters: Optional[Tuple[nn.Parameter, ...]] = None,
     solver: Optional[SolverOption] = None,
 ):
-<<<<<<< HEAD
     # Args:
     #     H: (b_H?, n, n)
     #     rho0: (b_rho0?, n, n)
@@ -39,13 +38,11 @@
     rho0_batched = rho0[None, ...] if rho0.dim() == 2 else rho0
     y0 = rho0_batched[None, ...].repeat(b_H, 1, 1, 1)  # (b_H, b_rho0, n, n)
 
-=======
     if len(jump_ops) == 0:
         raise ValueError(
             'Argument `jump_ops` must be a non-empty list of torch.Tensor.'
         )
     jump_ops = torch.stack(jump_ops)
->>>>>>> cd16075b
     t_save = torch.as_tensor(t_save)
     if exp_ops is None:
         exp_ops = torch.tensor([])
