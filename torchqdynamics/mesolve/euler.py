from torch import Tensor

<<<<<<< HEAD
from ..ode.forward_solver import ODEForwardSolver
=======
from ..ode.forward_solver import ForwardSolver
>>>>>>> ebe582af
from ..utils.solver_utils import lindbladian


class MEEuler(ForwardSolver):
    def __init__(self, *args, jump_ops: Tensor):
        super().__init__(*args)

        self.H = self.H[:, None, ...]  # (b_H, 1, n, n)
        self.jump_ops = jump_ops  # (len(jump_ops), n, n)

    def forward(self, t: float, rho: Tensor) -> Tensor:
        # Args:
        #     rho: (b_H, b_rho, n, n)
        #
        # Returns:
        #     (b_H, b_rho, n, n)

        return rho + self.options.dt * lindbladian(rho, self.H, self.jump_ops)<|MERGE_RESOLUTION|>--- conflicted
+++ resolved
@@ -1,10 +1,6 @@
 from torch import Tensor
 
-<<<<<<< HEAD
-from ..ode.forward_solver import ODEForwardSolver
-=======
 from ..ode.forward_solver import ForwardSolver
->>>>>>> ebe582af
 from ..utils.solver_utils import lindbladian
 
 
