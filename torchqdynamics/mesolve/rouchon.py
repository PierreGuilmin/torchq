--- conflicted
+++ resolved
@@ -31,22 +31,12 @@
 
 
 class MERouchon1(MERouchon):
-<<<<<<< HEAD
     def forward(self, t: float, rho: Tensor) -> Tensor:
-        """Compute rho(t+dt) using a Rouchon method of order 1.
+        """Compute $\rho(t+dt)$ using a Rouchon method of order 1.
 
         Args:
             t: Time.
             rho: Density matrix of shape `(b_H, b_rho, n, n)`.
-=======
-    def forward(self, t: float, dt: float, rho: Tensor):
-        """Compute $\rho(t+dt)$ using a Rouchon method of order 1."""
-        # Args:
-        #     rho: (b_H, b_rho, n, n)
-        #
-        # Returns:
-        #     (b_H, b_rho, n, n)
->>>>>>> 95fbb027
 
         Returns:
             Density matrix at next time step, as tensor of shape `(b_H, b_rho, n, n)`.
@@ -67,16 +57,11 @@
         return rho
 
     def backward_augmented(
-<<<<<<< HEAD
-        self, t: float, rho: Tensor, phi: Tensor, parameters: Tuple[nn.Parameter, ...]
-=======
         self,
         t: float,
-        dt: float,
         rho: Tensor,
         phi: Tensor,
         parameters: Tuple[nn.Parameter, ...],
->>>>>>> 95fbb027
     ):
         """Compute $\rho(t-dt)$ and $\phi(t-dt)$ using a Rouchon method of order 1."""
         # non-hermitian Hamiltonian at time t
@@ -90,36 +75,20 @@
         rho = rho / trace(rho)[..., None, None].real
 
         # compute phi(t-dt)
-<<<<<<< HEAD
-        M0_adj = self.I + 1j * self.dt * Hdag_nh
-        Ms_adj = torch.cat((M0_adj[None, ...], sqrt(self.dt) * self.jump_ops.adjoint()))
-        phi = kraus_map(phi, Ms_adj)
-=======
         M0_adj = self.I + 1j * dt * Hdag_nh
         M1s_adj = sqrt(dt) * self.jump_ops.adjoint()
         phi = kraus_map(phi, M0_adj) + kraus_map(phi, M1s_adj)
->>>>>>> 95fbb027
 
         return rho, phi
 
 
 class MERouchon1_5(MERouchon):
-<<<<<<< HEAD
     def forward(self, t: float, rho: Tensor):
-        """Compute rho(t+dt) using a Rouchon method of order 1.5.
+        """Compute $\rho(t+dt)$ using a Rouchon method of order 1.5.
 
         Note:
             No need for trace renormalization since the scheme is trace-preserving
             by construction.
-=======
-    def forward(self, t: float, dt: float, rho: Tensor):
-        """Compute $\rho(t+dt)$ using a Rouchon method of order 1.5."""
-        # Args:
-        #     rho: (b_H, b_rho, n, n)
-        #
-        # Returns:
-        #     (b_H, b_rho, n, n)
->>>>>>> 95fbb027
 
         Args:
             t: Time.
@@ -147,28 +116,18 @@
         return rho
 
     def backward_augmented(
-<<<<<<< HEAD
-        self, t: float, rho: Tensor, phi: Tensor, parameters: Tuple[nn.Parameter, ...]
-=======
         self,
         t: float,
-        dt: float,
         rho: Tensor,
         phi: Tensor,
         parameters: Tuple[nn.Parameter, ...],
->>>>>>> 95fbb027
     ):
         raise NotImplementedError
 
 
 class MERouchon2(MERouchon):
-<<<<<<< HEAD
     def forward(self, t: float, rho: Tensor):
-        r"""Compute rho(t+dt) using a Rouchon method of order 2.
-=======
-    def forward(self, t: float, dt: float, rho: Tensor):
         r"""Compute $\rho(t+dt)$ using a Rouchon method of order 2.
->>>>>>> 95fbb027
 
         Note:
             For fast time-varying Hamiltonians, this method is not order 2 because the
@@ -187,16 +146,10 @@
         H_nh = self.H - 0.5j * self.sum_nojump  # (b_H, 1, n, n)
 
         # build time-dependent Kraus operators
-<<<<<<< HEAD
         # M0: (b_H, 1, n, n)
         M0 = self.I - 1j * self.dt * H_nh - 0.5 * self.dt**2 * H_nh @ H_nh
-        M1s = 0.5 * sqrt(self.dt) * (
-            self.jump_ops @ M0 + M0 @ self.jump_ops
-=======
-        M0 = self.I - 1j * dt * H_nh - 0.5 * dt**2 * H_nh @ H_nh  # (b_H, 1, n, n)
         M1s = (
-            0.5 * sqrt(dt) * (self.jump_ops @ M0 + M0 @ self.jump_ops)
->>>>>>> 95fbb027
+            0.5 * sqrt(self.dt) * (self.jump_ops @ M0 + M0 @ self.jump_ops)
         )  # (b_H, len(jump_ops), n, n)
 
         # compute rho(t+dt)
@@ -209,16 +162,11 @@
         return rho
 
     def backward_augmented(
-<<<<<<< HEAD
-        self, t: float, rho: Tensor, phi: Tensor, parameters: Tuple[nn.Parameter, ...]
-=======
         self,
         t: float,
-        dt: float,
         rho: Tensor,
         phi: Tensor,
         parameters: Tuple[nn.Parameter, ...],
->>>>>>> 95fbb027
     ):
         """Compute $\rho(t-dt)$ and $\phi(t-dt)$ using a Rouchon method of order 2."""
         # non-hermitian Hamiltonian at time t
@@ -233,19 +181,14 @@
         rho = rho / trace(rho)[..., None, None].real
 
         # compute phi(t-dt)
-<<<<<<< HEAD
-        M0_adj = self.I + 1j * self.dt * Hdag_nh - 0.5 * self.dt**2 * Hdag_nh @ Hdag_nh
-        M1s_adj = 0.5 * sqrt(
-            self.dt
-        ) * (self.jump_ops.adjoint() @ M0_adj + M0_adj @ self.jump_ops.adjoint())
-=======
-        M0_adj = self.I + 1j * dt * Hdag_nh - 0.5 * dt**2 * Hdag_nh @ Hdag_nh
+        M0_adj = (
+            self.I + 1j * self.dt * Hdag_nh - 0.5 * self.dt**2 * Hdag_nh @ Hdag_nh
+        )
         M1s_adj = (
             0.5
-            * sqrt(dt)
+            * sqrt(self.dt)
             * (self.jump_ops.adjoint() @ M0_adj + M0_adj @ self.jump_ops.adjoint())
         )
->>>>>>> 95fbb027
         tmp = kraus_map(phi, M1s_adj)
         phi = kraus_map(phi, M0_adj) + tmp + 0.5 * kraus_map(tmp, M1s_adj)
 
