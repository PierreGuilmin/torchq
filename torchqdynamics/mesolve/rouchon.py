from __future__ import annotations

from math import sqrt

import torch
import torch.nn as nn
from torch import Tensor

<<<<<<< HEAD
from ..odeint import AdjointQSolver, H_dependent
from ..solver_options import SolverOption
from ..solver_utils import inv_sqrtm, kraus_map
from ..types import TDOperator
from ..utils import trace
=======
from ..ode.adjoint_solver import AdjointSolver
from ..utils.solver_utils import inv_sqrtm, kraus_map
from ..utils.utils import trace
>>>>>>> 1970b33b


class MERouchon(AdjointSolver):
    def __init__(self, *args, jump_ops: Tensor):
        """
        Args:
            H: Hamiltonian, of shape `(b_H, n, n)`.
            jump_ops: Jump operators, of shape `(len(jump_ops), n, n)`.
        """
<<<<<<< HEAD
        # convert H and jump_ops to sizes compatible with (b_H, len(jump_ops), n, n)
        super().__init__(H)
=======
        super().__init__(*args)

        self.H = self.H[:, None, ...]  # (b_H, 1, n, n)
>>>>>>> 1970b33b
        self.jump_ops = jump_ops[None, ...]  # (1, len(jump_ops), n, n)
        self.sum_nojump = (jump_ops.adjoint() @ jump_ops).sum(dim=0)  # (n, n)
        self.n = self.H.shape[-1]
        self.I = torch.eye(self.n).to(self.H)  # (n, n)
        self.dt = self.options.dt

        self.M1s = sqrt(self.dt) * self.jump_ops  # (1, len(jump_ops), n, n)
        self.M1s_adj = sqrt(self.dt) * self.jump_ops.adjoint()


class MERouchon1(MERouchon):
    def forward(self, t: float, rho: Tensor) -> Tensor:
        r"""Compute $\rho(t+dt)$ using a Rouchon method of order 1.

        Args:
            t: Time.
            rho: Density matrix of shape `(b_H, b_rho, n, n)`.

        Returns:
            Density matrix at next time step, as tensor of shape `(b_H, b_rho, n, n)`.
        """
        # compute rho(t+dt)
        rho = kraus_map(rho, self.M0(t)) + kraus_map(rho, self.M1s)

        # normalize by the trace
        rho = rho / trace(rho)[..., None, None].real

        return rho

    @H_dependent
    def M0(self, t: float) -> Tensor:
        # build time-dependent Kraus operators
        return self.I - 1j * self.dt * self.H_nh(t)  # (b_H, 1, n, n)

    @H_dependent
    def Hdag_nh(self, t: float) -> Tensor:
        return self.H_nh(t).adjoint()

    @H_dependent
    def H_nh(self, t: float) -> Tensor:
        # non-hermitian Hamiltonian at time t
        return self.H(t) - 0.5j * self.sum_nojump

    @H_dependent
    def M0_adj(self, t: float) -> Tensor:
        return self.I + 1j * self.dt * self.Hdag_nh(t)

    def backward_augmented(
        self,
        t: float,
        rho: Tensor,
        phi: Tensor,
        parameters: tuple[nn.Parameter, ...],
    ):
        r"""Compute $\rho(t-dt)$ and $\phi(t-dt)$ using a Rouchon method of order 1."""

        # compute rho(t-dt)
        rho = kraus_map(rho, self.M0(t)) - kraus_map(rho, self.M1s)
        rho = rho / trace(rho)[..., None, None].real

        # compute phi(t-dt)
        phi = kraus_map(phi, self.M0_adj(t)) + kraus_map(phi, self.M1s_adj)

        return rho, phi


class MERouchon1_5(MERouchon):
    def forward(self, t: float, rho: Tensor) -> Tensor:
        r"""Compute $\rho(t+dt)$ using a Rouchon method of order 1.5.

        Note:
            No need for trace renormalization since the scheme is trace-preserving
            by construction.

        Args:
            t: Time.
            rho: Density matrix of shape `(b_H, b_rho, n, n)`.

        Returns:
            Density matrix at next time step, as tensor of shape `(b_H, b_rho, n, n)`.
        """
        # non-hermitian Hamiltonian at time t
        H_nh = self.H(t) - 0.5j * self.sum_nojump  # (b_H, 1, n, n)

        # build time-dependent Kraus operators
        M0 = self.I - 1j * self.dt * H_nh  # (b_H, 1, n, n)
        Ms = sqrt(self.dt) * self.jump_ops  # (1, len(jump_ops), n, n)

        # build normalization matrix
        S = M0.adjoint() @ M0 + self.dt * self.sum_nojump  # (b_H, 1, n, n)
        # TODO Fix `inv_sqrtm` (size not compatible and linalg.solve RuntimeError)
        S_inv_sqrtm = inv_sqrtm(S)  # (b_H, 1, n, n)

        # compute rho(t+dt)
        rho = kraus_map(rho, S_inv_sqrtm)
        rho = kraus_map(rho, M0) + kraus_map(rho, Ms)

        return rho

    def backward_augmented(
        self,
        t: float,
        rho: Tensor,
        phi: Tensor,
        parameters: tuple[nn.Parameter, ...],
    ):
        raise NotImplementedError


class MERouchon2(MERouchon):
    def forward(self, t: float, rho: Tensor) -> Tensor:
        r"""Compute $\rho(t+dt)$ using a Rouchon method of order 2.

        Note:
            For fast time-varying Hamiltonians, this method is not order 2 because the
            second-order time derivative term is neglected. This term could be added in
            the zero-th order Kraus operator if needed, as `M0 += -0.5j * dt**2 *
            \dot{H}`.

        Args:
            t: Time.
            rho: Density matrix of shape `(b_H, b_rho, n, n)`.

        Returns:
            Density matrix at next time step, as tensor of shape `(b_H, b_rho, n, n)`.
        """
        # non-hermitian Hamiltonian at time t
        H_nh = self.H(t) - 0.5j * self.sum_nojump  # (b_H, 1, n, n)

        # build time-dependent Kraus operators
        # M0: (b_H, 1, n, n)
        M0 = self.I - 1j * self.dt * H_nh - 0.5 * self.dt**2 * H_nh @ H_nh
        M1s = (
            0.5 * sqrt(self.dt) * (self.jump_ops @ M0 + M0 @ self.jump_ops)
        )  # (b_H, len(jump_ops), n, n)

        # compute rho(t+dt)
        tmp = kraus_map(rho, M1s)
        rho = kraus_map(rho, M0) + tmp + 0.5 * kraus_map(tmp, M1s)

        # normalize by the trace
        rho = rho / trace(rho)[..., None, None].real

        return rho

    def backward_augmented(
        self,
        t: float,
        rho: Tensor,
        phi: Tensor,
        parameters: tuple[nn.Parameter, ...],
    ):
        r"""Compute $\rho(t-dt)$ and $\phi(t-dt)$ using a Rouchon method of order 2."""
        # non-hermitian Hamiltonian at time t
        H_nh = self.H - 0.5j * self.sum_nojump
        Hdag_nh = H_nh.adjoint()

        # compute rho(t-dt)
        M0 = self.I + 1j * self.dt * H_nh - 0.5 * self.dt**2 * H_nh @ H_nh
        M1s = 0.5 * sqrt(self.dt) * (self.jump_ops @ M0 + M0 @ self.jump_ops)
        tmp = kraus_map(rho, M1s)
        rho = kraus_map(rho, M0) - tmp + 0.5 * kraus_map(tmp, M1s)
        rho = rho / trace(rho)[..., None, None].real

        # compute phi(t-dt)
        M0_adj = (
            self.I + 1j * self.dt * Hdag_nh - 0.5 * self.dt**2 * Hdag_nh @ Hdag_nh
        )
        M1s_adj = (
            0.5
            * sqrt(self.dt)
            * (self.jump_ops.adjoint() @ M0_adj + M0_adj @ self.jump_ops.adjoint())
        )
        tmp = kraus_map(phi, M1s_adj)
        phi = kraus_map(phi, M0_adj) + tmp + 0.5 * kraus_map(tmp, M1s_adj)

        return rho, phi<|MERGE_RESOLUTION|>--- conflicted
+++ resolved
@@ -4,19 +4,12 @@
 
 import torch
 import torch.nn as nn
+from solver import H_dependent
 from torch import Tensor
 
-<<<<<<< HEAD
-from ..odeint import AdjointQSolver, H_dependent
-from ..solver_options import SolverOption
-from ..solver_utils import inv_sqrtm, kraus_map
-from ..types import TDOperator
-from ..utils import trace
-=======
 from ..ode.adjoint_solver import AdjointSolver
 from ..utils.solver_utils import inv_sqrtm, kraus_map
 from ..utils.utils import trace
->>>>>>> 1970b33b
 
 
 class MERouchon(AdjointSolver):
@@ -26,14 +19,9 @@
             H: Hamiltonian, of shape `(b_H, n, n)`.
             jump_ops: Jump operators, of shape `(len(jump_ops), n, n)`.
         """
-<<<<<<< HEAD
-        # convert H and jump_ops to sizes compatible with (b_H, len(jump_ops), n, n)
-        super().__init__(H)
-=======
         super().__init__(*args)
 
         self.H = self.H[:, None, ...]  # (b_H, 1, n, n)
->>>>>>> 1970b33b
         self.jump_ops = jump_ops[None, ...]  # (1, len(jump_ops), n, n)
         self.sum_nojump = (jump_ops.adjoint() @ jump_ops).sum(dim=0)  # (n, n)
         self.n = self.H.shape[-1]
