from torch import Tensor

from ..solvers.adaptive_solver import AdaptiveSolver


class SEAdaptive(AdaptiveSolver):
    def __init__(self, *args):
        super().__init__(*args)

<<<<<<< HEAD
        self.H = self.H[:, None, ...]  # (b_H, 1, n, n)

    def odefun(self, t: float, psi: Tensor) -> Tensor:
=======
    def forward(self, t: float, psi: Tensor) -> Tensor:
>>>>>>> 3f4e2a3f
        """Compute dpsi / dt = -1j * H(psi) at time t."""
        return -1j * self.H(t) @ psi<|MERGE_RESOLUTION|>--- conflicted
+++ resolved
@@ -4,15 +4,6 @@
 
 
 class SEAdaptive(AdaptiveSolver):
-    def __init__(self, *args):
-        super().__init__(*args)
-
-<<<<<<< HEAD
-        self.H = self.H[:, None, ...]  # (b_H, 1, n, n)
-
     def odefun(self, t: float, psi: Tensor) -> Tensor:
-=======
-    def forward(self, t: float, psi: Tensor) -> Tensor:
->>>>>>> 3f4e2a3f
         """Compute dpsi / dt = -1j * H(psi) at time t."""
         return -1j * self.H(t) @ psi