from __future__ import annotations

import warnings
from collections.abc import Sequence

import jax.numpy as jnp
import numpy as np
from jaxtyping import Array, ArrayLike, DTypeLike
from qutip import Qobj

from .._checks import check_shape
from .dense_qarray import DenseQArray, _array_to_qobj_list, _dense_to_qobj
from .layout import Layout, dense
<<<<<<< HEAD
from .qarray import QArray, QArrayLike, _get_dims, _to_jax, _to_numpy
=======
from .qarray import (
    QArray,
    QArrayLike,
    _dims_from_qutip,
    _dims_to_qutip,
    _to_jax,
    _to_numpy,
    isqarraylike,
)
>>>>>>> 0d60d13b
from .sparsedia_qarray import (
    SparseDIAQArray,
    _array_to_sparsedia,
    _sparsedia_to_dense,
    _sparsedia_to_qobj,
)

__all__ = [
    'asqarray',
    'sparsedia_from_dict',
    'stack',
    'to_jax',
    'to_numpy',
    'to_qutip',
    'isqarraylike',
]


def asqarray(
    x: QArrayLike, dims: tuple[int, ...] | None = None, layout: Layout | None = None
) -> QArray:
    """Converts a qarray-like object into a qarray.

    Args:
        x: Object to convert.
        dims _(tuple of ints or None)_: Dimensions of each subsystem in the composite
            system Hilbert space tensor product. Defaults to `None` (`x.dims` if
            available, single Hilbert space `dims=(n,)` otherwise).
        layout _(dq.dense, dq.dia or None)_: Matrix layout. If `None`, the default
            layout is `dq.dense`, except for qarrays that are directly returned.

    Returns:
        Qarray representation of the input.

    See also:
        - [`dq.isqarraylike()`][dynamiqs.isqarraylike]: returns True if the input is
            a qarray-like object.

    Examples:
        >>> dq.asqarray([[1, 0], [0, -1]])
        QArray: shape=(2, 2), dims=(2,), dtype=int32, layout=dense
        [[ 1  0]
         [ 0 -1]]
        >>> dq.asqarray([[1, 0], [0, -1]], layout=dq.dia)
        QArray: shape=(2, 2), dims=(2,), dtype=int32, layout=dia, ndiags=1
        [[ 1  ⋅]
         [ ⋅ -1]]
        >>> dq.asqarray([qt.sigmax(), qt.sigmay(), qt.sigmaz()])
        QArray: shape=(3, 2, 2), dims=(2,), dtype=complex64, layout=dense
        [[[ 0.+0.j  1.+0.j]
          [ 1.+0.j  0.+0.j]]
        <BLANKLINE>
         [[ 0.+0.j  0.-1.j]
          [ 0.+1.j  0.+0.j]]
        <BLANKLINE>
         [[ 1.+0.j  0.+0.j]
          [ 0.+0.j -1.+0.j]]]
    """
    if layout is None and isinstance(x, QArray):
        return x

    layout = dense if layout is None else layout
    if layout is dense:
        return _asdense(x, dims)
    else:
        return _assparsedia(x, dims)


def _asdense(x: QArrayLike, dims: tuple[int, ...] | None) -> DenseQArray:
    if isinstance(x, DenseQArray):
        return x
    elif isinstance(x, SparseDIAQArray):
        return _sparsedia_to_dense(x)

    xdims = _get_dims(x)
    x = _to_jax(x)
    dims = _init_dims(xdims, dims, x.shape)
    return DenseQArray(dims, x)


def _assparsedia(x: QArrayLike, dims: tuple[int, ...] | None) -> SparseDIAQArray:
    # TODO: improve this by directly extracting the diags and offsets in case
    # the Qobj is already in sparse DIA format (only for QuTiP 5)
    if isinstance(x, SparseDIAQArray):
        return x

    xdims = _get_dims(x)
    x = _to_jax(x)
    dims = _init_dims(xdims, dims, x.shape)
    return _array_to_sparsedia(x, dims=dims)


def stack(qarrays: Sequence[QArray], axis: int = 0) -> QArray:
    """Join a sequence of qarrays along a new axis.

    Warning:
        All elements of the sequence `qarrays` must have identical types, shapes and
        `dims` attributes. Additionally, when stacking qarrays of type
        `SparseDIAQArray`, all elements must have identical `offsets` attributes.

    Args:
        qarrays: Qarrays to stack.
        axis: Axis in the result along which the input qarrays are stacked.

    Returns:
        Stacked qarray.

    Examples:
        >>> dq.stack([dq.fock(3, 0), dq.fock(3, 1)])
        QArray: shape=(2, 3, 1), dims=(3,), dtype=complex64, layout=dense
        [[[1.+0.j]
          [0.+0.j]
          [0.+0.j]]
        <BLANKLINE>
         [[0.+0.j]
          [1.+0.j]
          [0.+0.j]]]
    """
    # check validity of input
    if len(qarrays) == 0:
        raise ValueError('Argument `qarrays` must contain at least one element.')
    if not all(isinstance(q, QArray) for q in qarrays):
        raise ValueError(
            'Argument `qarrays` must contain only elements of type `QArray`.'
        )
    dims = qarrays[0].dims
    if not all(q.dims == dims for q in qarrays):
        raise ValueError(
            'Argument `qarrays` must contain elements with identical `dims` attribute.'
        )

    # stack inputs depending on type
    if all(isinstance(q, DenseQArray) for q in qarrays):
        data = jnp.stack([q.data for q in qarrays], axis=axis)
        return DenseQArray(dims, data)
    elif all(isinstance(q, SparseDIAQArray) for q in qarrays):
        unique_offsets = set()
        for qarray in qarrays:
            unique_offsets.update(qarray.offsets)
        unique_offsets = tuple(sorted(unique_offsets))

        offset_to_index = {offset: idx for idx, offset in enumerate(unique_offsets)}
        diag_list = []
        for qarray in qarrays:
            add_diags_shape = qarray.diags.shape[:-2] + (
                len(unique_offsets),
                qarray.diags.shape[-1],
            )
            updated_diags = jnp.zeros(add_diags_shape, dtype=qarray.diags.dtype)
            for i, offset in enumerate(qarray.offsets):
                idx = offset_to_index[offset]
                updated_diags = updated_diags.at[..., idx, :].set(
                    qarray.diags[..., i, :]
                )
            diag_list.append(updated_diags)
        return SparseDIAQArray(dims, unique_offsets, jnp.stack(diag_list))
    else:
        raise NotImplementedError(
            'Stacking qarrays with different types is not implemented.'
        )


def to_jax(x: QArrayLike) -> Array:
    """Convert a qarray-like object into a JAX array.

    Args:
        x: Object to convert.

    Returns:
        JAX array.

    Examples:
        >>> dq.to_jax(dq.fock(3, 1))
        Array([[0.+0.j],
               [1.+0.j],
               [0.+0.j]], dtype=complex64)
        >>> dq.to_jax([qt.sigmax(), qt.sigmay(), qt.sigmaz()])
        Array([[[ 0.+0.j,  1.+0.j],
                [ 1.+0.j,  0.+0.j]],
        <BLANKLINE>
               [[ 0.+0.j,  0.-1.j],
                [ 0.+1.j,  0.+0.j]],
        <BLANKLINE>
               [[ 1.+0.j,  0.+0.j],
                [ 0.+0.j, -1.+0.j]]], dtype=complex64)
    """
    return _to_jax(x)


def to_numpy(x: QArrayLike) -> np.ndarray:
    """Convert a qarray-like object into a NumPy array.

    Args:
        x: Object to convert.

    Returns:
        NumPy array.

    Examples:
        >>> dq.to_numpy(dq.fock(3, 1))
        array([[0.+0.j],
               [1.+0.j],
               [0.+0.j]], dtype=complex64)
        >>> dq.to_numpy([qt.sigmax(), qt.sigmay(), qt.sigmaz()])
        array([[[ 0.+0.j,  1.+0.j],
                [ 1.+0.j,  0.+0.j]],
        <BLANKLINE>
               [[ 0.+0.j,  0.-1.j],
                [ 0.+1.j,  0.+0.j]],
        <BLANKLINE>
               [[ 1.+0.j,  0.+0.j],
                [ 0.+0.j, -1.+0.j]]])
    """
    return _to_numpy(x)


def to_qutip(x: QArrayLike, dims: tuple[int, ...] | None = None) -> Qobj | list[Qobj]:
    r"""Convert a qarray-like object into a QuTiP Qobj or list of Qobjs.

    Args:
        x _(qarray_like of shape (..., n, 1) or (..., 1, n) or (..., n, n))_: Ket, bra,
            density matrix or operator.
        dims _(tuple of ints or None)_: Dimensions of each subsystem in the composite
            system Hilbert space tensor product. Defaults to `None` (`x.dims` if
            available, single Hilbert space `dims=(n,)` otherwise).

    Returns:
        QuTiP Qobj or list of QuTiP Qobj.

    Examples:
        >>> dq.fock(3, 1)
        QArray: shape=(3, 1), dims=(3,), dtype=complex64, layout=dense
        [[0.+0.j]
         [1.+0.j]
         [0.+0.j]]
        >>> dq.to_qutip(dq.fock(3, 1))
        Quantum object: dims=[[3], [1]], shape=(3, 1), type='ket', dtype=Dense
        Qobj data =
        [[0.]
         [1.]
         [0.]]

        For a batched array:
        >>> rhos = dq.stack([dq.coherent_dm(16, i) for i in range(5)])
        >>> rhos.shape
        (5, 16, 16)
        >>> len(dq.to_qutip(rhos))
        5

        Note that the tensor product structure is inferred automatically for qarrays. It
        can be specified with the `dims` argument for other types.
        >>> dq.to_qutip(dq.eye(3, 2))
        Quantum object: dims=[[3, 2], [3, 2]], shape=(6, 6), type='oper', dtype=Dense, isherm=True
        Qobj data =
        [[1. 0. 0. 0. 0. 0.]
         [0. 1. 0. 0. 0. 0.]
         [0. 0. 1. 0. 0. 0.]
         [0. 0. 0. 1. 0. 0.]
         [0. 0. 0. 0. 1. 0.]
         [0. 0. 0. 0. 0. 1.]]
    """  # noqa: E501
    if isinstance(x, Qobj):
        return x
    elif isinstance(x, DenseQArray):
        return _dense_to_qobj(x)
    elif isinstance(x, SparseDIAQArray):
        return _sparsedia_to_qobj(x)

    xdims = _get_dims(x)
    x = _to_jax(x)
    dims = _init_dims(xdims, dims, x.shape)
    check_shape(x, 'x', '(..., n, 1)', '(..., 1, n)', '(..., n, n)')
    return _array_to_qobj_list(x, dims)


def sparsedia_from_dict(
    offsets_diags: dict[int, ArrayLike],
    dims: tuple[int, ...] | None = None,
    dtype: DTypeLike | None = None,
) -> SparseDIAQArray:
    """Initialize a `SparseDIAQArray` from a dictionary of offsets and diagonals.

    Args:
        offsets_diags: Dictionary where keys are offsets and values are diagonals of
            shapes _(..., n-|offset|)_ with a common batch shape between all diagonals.
        dims _(tuple of ints or None)_: Dimensions of each subsystem in the composite
            system Hilbert space tensor product. Defaults to `None` (single Hilbert
            space `dims=(n,)`).
        dtype: Data type of the array. If `None`, the data type is inferred from the
            diagonals.

    Returns:
        A `SparseDIAQArray` with non-zero diagonals at the specified offsets.

    Examples:
        >>> dq.sparsedia_from_dict({0: [1, 2, 3], 1: [4, 5], -1: [6, 7]})
        QArray: shape=(3, 3), dims=(3,), dtype=int32, layout=dia, ndiags=3
        [[1 4 ⋅]
         [6 2 5]
         [⋅ 7 3]]
        >>> dq.sparsedia_from_dict({0: jnp.ones((3, 2))})
        QArray: shape=(3, 2, 2), dims=(2,), dtype=float32, layout=dia, ndiags=1
        [[[1. ⋅ ]
          [ ⋅ 1.]]
        <BLANKLINE>
         [[1. ⋅ ]
          [ ⋅ 1.]]
        <BLANKLINE>
         [[1. ⋅ ]
          [ ⋅ 1.]]]
    """
    # === offsets
    offsets = tuple(offsets_diags.keys())

    # === diags
    # stack arrays in a square matrix by padding each according to its offset
    pads_width = [(abs(k), 0) if k >= 0 else (0, abs(k)) for k in offsets]
    diags = [jnp.asarray(diag) for diag in offsets_diags.values()]
    diags = [jnp.pad(diag, pad_width) for pad_width, diag in zip(pads_width, diags)]
    diags = jnp.stack(diags, dtype=dtype)
    diags = jnp.moveaxis(diags, 0, -2)

    # === dims
    n = diags.shape[-1]
    shape = (*diags.shape[:-2], n, n)
    dims = (n,) if dims is None else dims
    _assert_dims_match_shape(dims, shape)

    return SparseDIAQArray(diags=diags, offsets=offsets, dims=dims)


def _init_dims(
    xdims: tuple[int, ...] | None, dims: tuple[int, ...] | None, shape: tuple[int, ...]
) -> tuple[int, ...]:
    # xdims: native dims from the original object
    # dims: dims specified by the user
    # shape: object shape
    if dims is None:
        dims = (shape[-2] if shape[-2] != 1 else shape[-1],) if xdims is None else xdims
    elif xdims is not None and xdims != dims:
        # warn if `dims` argument is specified but unused
        warnings.warn(
            f'Argument `x` is already an object with `x.dims={xdims}`, but'
            f' different `dims={dims}` were specified as input. Ignoring the '
            f'provided `dims` and proceeding with the object `x.dims`.',
            stacklevel=2,
        )

    _assert_dims_match_shape(dims, shape)

    return dims


def _assert_dims_match_shape(dims: tuple[int, ...], shape: tuple[int, ...]):
    # check that `dims` and `shape` are compatible
    if np.prod(dims) != np.max(shape[-2:]):
        raise ValueError(
            f'Argument `dims={dims}` is incompatible with the input shape'
            f' `shape={shape}`.'
        )<|MERGE_RESOLUTION|>--- conflicted
+++ resolved
@@ -11,19 +11,7 @@
 from .._checks import check_shape
 from .dense_qarray import DenseQArray, _array_to_qobj_list, _dense_to_qobj
 from .layout import Layout, dense
-<<<<<<< HEAD
-from .qarray import QArray, QArrayLike, _get_dims, _to_jax, _to_numpy
-=======
-from .qarray import (
-    QArray,
-    QArrayLike,
-    _dims_from_qutip,
-    _dims_to_qutip,
-    _to_jax,
-    _to_numpy,
-    isqarraylike,
-)
->>>>>>> 0d60d13b
+from .qarray import QArray, QArrayLike, _get_dims, _to_jax, _to_numpy, isqarraylike
 from .sparsedia_qarray import (
     SparseDIAQArray,
     _array_to_sparsedia,
