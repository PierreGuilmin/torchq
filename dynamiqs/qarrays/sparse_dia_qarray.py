from __future__ import annotations

import functools
import warnings
from collections import defaultdict
from typing import get_args

import equinox as eqx
import jax
import jax.numpy as jnp
import numpy as np
from jax._src.core import concrete_or_error
from jaxtyping import Array, ArrayLike, Scalar, ScalarLike
from qutip import Qobj

from .dense_qarray import DenseQArray
from .qarray import QArray, QArrayLike


class SparseDIAQArray(QArray):
    offsets: tuple[int, ...] = eqx.field(static=True)
    diags: Array = eqx.field(converter=jnp.asarray)

    @property
    def dtype(self) -> jnp.dtype:
        return self.diags.dtype

    @property
    def shape(self) -> tuple[int, ...]:
        N = self.diags.shape[-1]
        return (N, N)

    @property
    def I(self) -> QArray:  # noqa: E743
        diags = jnp.ones((1, self.shape[-1]))
        offsets = (0,)
        return SparseDIAQArray(self.dims, offsets, diags)

    def conj(self) -> QArray:
        return SparseDIAQArray(self.dims, self.offsets, self.diags.conj())

    def dag(self) -> QArray:
        N = self.shape[-1]
        diags = jnp.zeros_like(self.diags)
        for i, (self_offset, self_diag) in enumerate(zip(self.offsets, self.diags)):
            start = max(0, self_offset)
            end = min(N, N + self_offset)
            diags = diags.at[i, start - self_offset : end - self_offset].set(
                self_diag[start:end].conj()
            )
        offsets = tuple(-x for x in self.offsets)
        return SparseDIAQArray(self.dims, offsets, diags)

    def to_dense(self) -> Array:
        return to_dense(self)

    def _trace(self) -> Array:
        main_diag_mask = jnp.asarray(self.offsets) == 0
        return jax.lax.cond(
            jnp.any(main_diag_mask),
            lambda: jnp.sum(self.diags[jnp.argmax(main_diag_mask)]).astype(jnp.float32),
            lambda: jnp.array(0.0, dtype=jnp.float32),
        )

    def norm(self) -> Array:
        return self._trace().real

    def unit(self) -> SparseDIAQArray:
        return SparseDIAQArray(self.offsets, self.diags / self.norm(), self.dims)

    def __neg__(self) -> QArray:
        return -1 * self

    def reshape(self, *shape: int) -> QArray:  # noqa: ARG002
        return NotImplemented

    def broadcast_to(self, *shape: int) -> QArray:  # noqa: ARG002
        return NotImplemented

    def ptrace(self, keep: tuple[int, ...]) -> QArray:  # noqa: ARG002
        return NotImplemented

    def isket(self) -> bool:
        return NotImplemented

    def isbra(self) -> bool:
        return NotImplemented

    def isdm(self) -> bool:
        return NotImplemented

    def isherm(self) -> bool:
        return NotImplemented

    def toket(self) -> QArray:
        return NotImplemented

    def tobra(self) -> QArray:
        return NotImplemented

    def todm(self) -> QArray:
        return NotImplemented

    def to_numpy(self) -> np.ndarray:
        return NotImplemented

    def to_qutip(self) -> Qobj:
        return NotImplemented

    def to_jax(self) -> Array:
        return NotImplemented

    def __mul__(self, other: Array | SparseDIAQArray) -> QArray:
        if isinstance(other, (complex, Scalar)):
            diags, offsets = other * self.diags, self.offsets
            return SparseDIAQArray(offsets, diags, self.dims)
        elif isinstance(other, Array):
            return self._mul_dense(other)
        elif isinstance(other, SparseDIAQArray):
            _check_compatible_dims(self.dims, other.dims)
            return self._mul_sparse(other)

        return NotImplemented

    def _mul_dense(self, other: Array) -> QArray:
        N = other.shape[0]
        out_diags = jnp.zeros_like(self.diags)
        for i, (self_offset, self_diag) in enumerate(zip(self.offsets, self.diags)):
            start = max(0, self_offset)
            end = min(N, N + self_offset)
            other_diag = jnp.diagonal(other, self_offset)
            out_diags = out_diags.at[i, start:end].set(
                other_diag * self_diag[start:end]
            )

        return SparseDIAQArray(self.dims, self.offsets, out_diags)

    def _mul_sparse(self, other: SparseDIAQArray) -> QArray:
        out_diags, out_offsets = [], []
        for self_offset, self_diag in zip(self.offsets, self.diags):
            for other_offset, other_diag in zip(other.offsets, other.diags):
                if self_offset != other_offset:
                    continue
                out_diags.append(self_diag * other_diag)
                out_offsets.append(other_offset)

        return SparseDIAQArray(self.dims, tuple(out_offsets), jnp.stack(out_diags))

    def __add__(self, other: ScalarLike | ArrayLike) -> QArray:
        if isinstance(other, ScalarLike):
            if other == 0:
                return self
            warnings.warn(
                '`to_dense` was called on a SparseDIAQArray due to addition with a '
                'scalar. The array is no longer in sparse format.',
                stacklevel=2,
            )
            return self.to_dense() + other
        elif isinstance(other, ArrayLike):
            warnings.warn(
                '`to_dense` was called on a SparseDIAQArray due to addition with a '
                'dense array. The array is no longer in sparse format.',
                stacklevel=2,
            )
            return self.to_dense() + other
        elif isinstance(other, SparseDIAQArray):
            _check_compatible_dims(self.dims, other.dims)
            return self._add_sparse(other)

        return NotImplemented

    def _add_sparse(self, other: SparseDIAQArray) -> QArray:
        out_offsets_diags = dict(zip(self.offsets, self.diags))
        for other_offset, other_diag in zip(other.offsets, other.diags):
            if other_offset in out_offsets_diags:
                out_offsets_diags[other_offset] += other_diag
            else:
                out_offsets_diags[other_offset] = other_diag

        out_offsets = tuple(sorted(out_offsets_diags.keys()))
        out_diags = jnp.stack([out_offsets_diags[offset] for offset in out_offsets])

        return SparseDIAQArray(self.dims, out_offsets, out_diags)

    def __matmul__(self, other: Array | SparseDIAQArray) -> QArray:
        if isinstance(other, Array):
            return self._matmul_dense(left_matmul=True, other=other)
        elif isinstance(other, SparseDIAQArray):
            return self._matmul_dia(other=other)

        return NotImplemented

    def __rmatmul__(self, other: Array) -> QArray:
        if isinstance(other, Array):
            return self._matmul_dense(left_matmul=False, other=other)

        return NotImplemented

    def _matmul_dense(self, left_matmul: bool, other: Array) -> QArray:
        N = other.shape[0]
        out = jnp.zeros_like(other)
        for self_offset, self_diag in zip(self.offsets, self.diags):
            start = max(0, self_offset)
            end = min(N, N + self_offset)
            top = max(0, -self_offset)
            bottom = top + end - start

            def left_case(
                out: Array,
                top: int = top,
                bottom: int = bottom,
                start: int = start,
                end: int = end,
                diag: Array = self_diag,
            ) -> Array:
                return out.at[top:bottom, :].add(
                    diag[start:end, None] * other[start:end, :]
                )

            def right_case(
                out: Array,
                top: int = top,
                bottom: int = bottom,
                start: int = start,
                end: int = end,
                diag: Array = self_diag,
            ) -> Array:
                return out.at[:, start:end].add(
                    diag[start:end, None].T * other[:, top:bottom]
                )

            out = jax.lax.cond(left_matmul, left_case, right_case, out)

        return DenseQArray(self.dims, out)

    def _matmul_dia(self, other: SparseDIAQArray) -> QArray:
        N = other.diags.shape[1]
        diag_dict = defaultdict(lambda: jnp.zeros(N))

        for self_offset, self_diag in zip(self.offsets, self.diags):
            for other_offset, other_diag in zip(other.offsets, other.diags):
                result_offset = self_offset + other_offset

                if abs(result_offset) > N - 1:
                    continue

                sA, sB = max(0, -other_offset), max(0, other_offset)
                eA, eB = min(N, N - other_offset), min(N, N + other_offset)

                diag_dict[result_offset] = (
                    diag_dict[result_offset]
                    .at[sB:eB]
                    .add(self_diag[sA:eA] * other_diag[sB:eB])
                )

        out_offsets = sorted(diag_dict.keys())
        out_diags = [diag_dict[offset] for offset in out_offsets]

        return SparseDIAQArray(self.dims, tuple(out_offsets), jnp.vstack(out_diags))

    def __pow__(self, y: Scalar) -> QArray:
        return NotImplemented

<<<<<<< HEAD
    def _pow(self, power: int) -> QArray:  # noqa: ARG002
        return NotImplemented

    def __getitem__(self, key: int | slice) -> QArray:
=======
    def _kronecker_dia(self, other: SparseDIAQArray) -> SparseDIAQArray:
        N = other.diags.shape[-1]
        out_offsets = jnp.ravel(
            jnp.asarray(self.offsets) * N + jnp.asarray(other.offsets)[:, None],
            order='F',
        )
        out_diags = jnp.kron(self.diags, other.diags)
        return tuple(out_offsets), out_diags

    def _clean_kronecker_dia(
        self, offsets: tuple[int, ...], diags: ArrayLike
    ) -> SparseDIAQArray:
        offsets = jnp.sort(jnp.asarray(offsets))
        unique_offsets, inverse_indices = jnp.unique(offsets, return_inverse=True)
        count = unique_offsets.shape[0]
        out_diags = jnp.zeros((count, diags.shape[-1]))
        for i in range(count):
            mask = inverse_indices == i
            out_diags = out_diags.at[i, :].set(jnp.sum(diags[mask, :], axis=0))
        return SparseDIAQArray(
            tuple(o.item() for o in unique_offsets), out_diags, self.dims
        )

    def __and__(self, other: QArrayLike) -> QArray:
        if isinstance(other, SparseDIAQArray):
            temp_o, temp_d = self._kronecker_dia(other=other)
            return self._clean_kronecker_dia(temp_o, temp_d)

        elif isinstance(other, get_args(QArrayLike)):
            return DenseQArray(
                other.dims, jnp.kron(self.to_dense(), jnp.asarray(other))
            )

>>>>>>> 5c36dc7c
        return NotImplemented


def _check_compatible_dims(dims1: tuple[int, ...], dims2: tuple[int, ...]):
    if dims1 != dims2:
        raise ValueError(
            f'QArrays have incompatible dimensions. Got {dims1} and {dims2}.'
        )


def to_dense(x: SparseDIAQArray) -> DenseQArray:
    r"""Convert a sparse `QArray` into a dense `Qarray`.

    Args:
        x: A sparse matrix, containing diagonals and their offsets.

    Returns:
        Array: A dense matrix representation of the input sparse matrix.
    """
    N = x.shape[-1]
    out = jnp.zeros((N, N))
    for offset, diag in zip(x.offsets, x.diags):
        start = max(0, offset)
        end = min(N, N + offset)
        out += jnp.diag(diag[start:end], k=offset)
    return DenseQArray(x.dims, out)


def _find_offsets(other: ArrayLike) -> tuple[int, ...]:
    indices = np.nonzero(other)
    return tuple(np.unique(indices[1] - indices[0]))


@functools.partial(jax.jit, static_argnums=(0,))
def _construct_diags(offsets: tuple[int, ...], other: ArrayLike) -> Array:
    n = other.shape[0]
    diags = jnp.zeros((len(offsets), n))

    for i, offset in enumerate(offsets):
        start = max(0, offset)
        end = min(n, n + offset)
        diagonal = jnp.diagonal(other, offset=offset)
        diags = diags.at[i, start:end].set(diagonal)

    return diags


def to_sparse_dia(x: DenseQArray | Array) -> SparseDIAQArray:
    r"""Returns the input matrix in the `SparseDIAQArray` format.

    Args:
        x: Matrix to turn from dense to SparseDIA format.

    Returns:
        `SparseDIAQArray` object
    """
    concrete_or_error(None, x, '`to_sparse_dia` does not support tracing.')
    offsets = _find_offsets(x)
    diags = _construct_diags(offsets, x)
    return SparseDIAQArray(x.dims, offsets, diags)<|MERGE_RESOLUTION|>--- conflicted
+++ resolved
@@ -258,15 +258,6 @@
 
         return SparseDIAQArray(self.dims, tuple(out_offsets), jnp.vstack(out_diags))
 
-    def __pow__(self, y: Scalar) -> QArray:
-        return NotImplemented
-
-<<<<<<< HEAD
-    def _pow(self, power: int) -> QArray:  # noqa: ARG002
-        return NotImplemented
-
-    def __getitem__(self, key: int | slice) -> QArray:
-=======
     def _kronecker_dia(self, other: SparseDIAQArray) -> SparseDIAQArray:
         N = other.diags.shape[-1]
         out_offsets = jnp.ravel(
@@ -300,7 +291,12 @@
                 other.dims, jnp.kron(self.to_dense(), jnp.asarray(other))
             )
 
->>>>>>> 5c36dc7c
+        return NotImplemented
+
+    def _pow(self, power: int) -> QArray:  # noqa: ARG002
+        return NotImplemented
+
+    def __getitem__(self, key: int | slice) -> QArray:
         return NotImplemented
 
 
