from __future__ import annotations

from datetime import datetime, timedelta

from torch import Tensor

from .options import Options


def memory_bytes(x: Tensor) -> int:
    return x.element_size() * x.numel()


def memory_str(x: Tensor) -> str:
    mem = memory_bytes(x)
    if mem < 1024**2:
        return f'{mem / 1024:.2f} Kb'
    elif mem < 1024**3:
        return f'{mem / 1024**2:.2f} Mb'
    else:
        return f'{mem / 1024**3:.2f} Gb'


def tensor_str(x: Tensor) -> str:
    return f'Tensor {tuple(x.shape)} | {memory_str(x)}'


class Result:
    def __init__(
        self,
        options: Options,
<<<<<<< HEAD
        y_save: Tensor,
        t_save: Tensor,
=======
        ysave: Tensor,
>>>>>>> e9cf1fd2
        exp_save: Tensor,
        meas_save: Tensor | None = None,
    ):
        self.options = options
<<<<<<< HEAD
        self.y_save = y_save
        self.t_save = t_save
=======
        self.ysave = ysave
>>>>>>> e9cf1fd2
        self.exp_save = exp_save
        self.meas_save = meas_save
        self.start_time: float | None = None
        self.end_time: float | None = None

    @property
    def states(self) -> Tensor:
        # alias for ysave
        return self.ysave

    @property
    def times(self) -> Tensor:
        # alias for t_save
        return self.t_save

    @property
    def expects(self) -> Tensor | None:
        # alias for exp_save
        return self.exp_save

    @property
    def measurements(self) -> Tensor | None:
        # alias for meas_save
        return self.meas_save

    @property
    def solver_str(self) -> str:
        return self.options.__class__.__name__

    @property
    def start_datetime(self) -> datetime | None:
        if self.start_time is None:
            return None
        return datetime.fromtimestamp(self.start_time)

    @property
    def end_datetime(self) -> datetime | None:
        if self.end_time is None:
            return None
        return datetime.fromtimestamp(self.end_time)

    @property
    def total_time(self) -> timedelta | None:
        if self.start_datetime is None or self.end_datetime is None:
            return None
        return self.end_datetime - self.start_datetime

    def __str__(self):
        tmp = (
            '==== Result ====\n'
            f'Method       : {self.solver_str}\n'
            f'Start        : {self.start_datetime.strftime("%Y-%m-%d %H:%M:%S")}\n'
            f'End          : {self.end_datetime.strftime("%Y-%m-%d %H:%M:%S")}\n'
            f'Total time   : {self.total_time.total_seconds():.2f} s\n'
            f'states       : {tensor_str(self.states)}'
        )
        if self.expects is not None:
            tmp += f'\nexpects      : {tensor_str(self.expects)}'
        if self.measurements is not None:
            tmp += f'\nmeasurements : {tensor_str(self.measurements)}'
        return tmp

    def to_qutip(self) -> Result:
        raise NotImplementedError

    def to_numpy(self) -> Result:
        raise NotImplementedError

    def save(self, filename: str):
        raise NotImplementedError

    def load(self, filename: str) -> Result:
        raise NotImplementedError<|MERGE_RESOLUTION|>--- conflicted
+++ resolved
@@ -29,22 +29,14 @@
     def __init__(
         self,
         options: Options,
-<<<<<<< HEAD
-        y_save: Tensor,
-        t_save: Tensor,
-=======
         ysave: Tensor,
->>>>>>> e9cf1fd2
+        tsave: Tensor,
         exp_save: Tensor,
         meas_save: Tensor | None = None,
     ):
         self.options = options
-<<<<<<< HEAD
-        self.y_save = y_save
-        self.t_save = t_save
-=======
         self.ysave = ysave
->>>>>>> e9cf1fd2
+        self.tsave = tsave
         self.exp_save = exp_save
         self.meas_save = meas_save
         self.start_time: float | None = None
@@ -57,8 +49,8 @@
 
     @property
     def times(self) -> Tensor:
-        # alias for t_save
-        return self.t_save
+        # alias for tsave
+        return self.tsave
 
     @property
     def expects(self) -> Tensor | None:
