--- conflicted
+++ resolved
@@ -67,11 +67,7 @@
         else:
             exp_save = None
 
-<<<<<<< HEAD
-        self.result = Result(options, y_save, t_save, exp_save)
-=======
-        self.result = Result(options, ysave, exp_save)
->>>>>>> e9cf1fd2
+        self.result = Result(options, ysave, tsave, exp_save)
 
     def _init_time_logic(self):
         self.tstop = self.tsave
