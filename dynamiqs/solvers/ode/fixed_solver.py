--- conflicted
+++ resolved
@@ -124,105 +124,4 @@
     def backward_augmented(
         self, t: float, y: Tensor, a: Tensor
     ) -> tuple[Tensor, Tensor]:
-<<<<<<< HEAD
-        pass
-=======
-        pass
-
-
-class AdjointFixedAutograd(torch.autograd.Function):
-    """Class for ODE integration with a custom adjoint method backward pass."""
-
-    @staticmethod
-    def forward(
-        ctx: FunctionCtx,
-        solver: AdjointFixedSolver,
-        y0: Tensor,
-        *params: tuple[nn.Parameter, ...],
-    ) -> tuple[Tensor, Tensor]:
-        """Forward pass of the ODE integrator."""
-        # save into context for backward pass
-        ctx.solver = solver
-        ctx.tstop = solver.tstop
-
-        # integrate the ODE forward without storing the graph of operations
-        solver.run_nograd()
-
-        # save results and model params
-        ctx.save_for_backward(solver.ysave)
-
-        # returning `ysave` is required for custom backward functions
-        return solver.ysave, solver.exp_save
-
-    @staticmethod
-    def backward(ctx: FunctionCtx, *grad_y: Tensor) -> tuple[None, Tensor, Tensor]:
-        """Backward pass of the ODE integrator.
-
-        An augmented ODE is integrated backwards starting from the final state computed
-        during the forward pass. Integration is done in multiple sequential runs
-        between every checkpoint of the forward pass, as defined by `tstop`. This
-        helps with the stability of the backward integration.
-
-        Throughout this function, `y` is the state, `a = dL/dy` is the adjoint state,
-        and `g = dL/dp` is the gradient w.r.t. the parameters, where `L` is the loss
-        function and `p` the parameters.
-        """
-        # unpack context
-        solver = ctx.solver
-        tstop = ctx.tstop
-        ysave = ctx.saved_tensors[0]
-
-        # initialize time list
-        tstop = tstop
-        if tstop[0] != 0.0:
-            tstop = torch.cat((torch.zeros(1), tstop))
-
-        # locally disable gradient computation
-        with torch.no_grad():
-            # initialize state, adjoint and gradients
-            if solver.options.save_states:
-                solver.y_bwd = ysave[..., -1, :, :]
-                solver.a_bwd = grad_y[0][..., -1, :, :]
-            else:
-                solver.y_bwd = ysave[..., :, :]
-                solver.a_bwd = grad_y[0][..., :, :]
-            if len(solver.exp_ops) > 0:
-                solver.a_bwd += (
-                    grad_y[1][..., :, -1, None, None] * solver.exp_ops.mH
-                ).sum(dim=-3)
-
-            solver.g_bwd = tuple(
-                torch.zeros_like(_p).to(solver.y_bwd) for _p in solver.options.params
-            )
-
-            # solve the augmented equation backward between every checkpoint
-            for i in tqdm(
-                range(len(tstop) - 1, 0, -1), disable=not solver.options.verbose
-            ):
-                # initialize time between both checkpoints
-                solver.tstop_bwd = tstop[i - 1 : i + 1]
-
-                # run odeint on augmented state
-                solver.run_augmented()
-
-                if solver.options.save_states:
-                    # replace y with its checkpointed version
-                    solver.y_bwd = ysave[..., i - 1, :, :]
-                    # update adjoint wrt this time point by adding dL / dy(t)
-                    solver.a_bwd += grad_y[0][..., i - 1, :, :]
-
-                # update adjoint wrt this time point by adding dL / de(t)
-                if len(solver.exp_ops) > 0:
-                    solver.a_bwd += (
-                        grad_y[1][..., :, i - 1, None, None] * solver.exp_ops.mH
-                    ).sum(dim=-3)
-
-        # convert gradients of real-valued parameters to real-valued gradients
-        solver.g_bwd = tuple(
-            _g.real if _p.is_floating_point() else _g
-            for (_g, _p) in zip(solver.g_bwd, solver.options.params)
-        )
-
-        # return the computed gradients w.r.t. each argument in `forward`
-        return None, solver.a_bwd, *solver.g_bwd
->>>>>>> fae78dd9
+        pass