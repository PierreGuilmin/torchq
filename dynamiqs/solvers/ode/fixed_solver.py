--- conflicted
+++ resolved
@@ -25,27 +25,19 @@
             step inside `solver` and the time step inside the iteration loop. A small
             error can thus buildup throughout the ODE integration. TODO Fix this.
         """
-<<<<<<< HEAD
-        # assert that `t_save` values are multiples of `dt`
-        if not torch.allclose(
-            torch.round(self.t_save / self.dt), self.t_save / self.dt
-        ):
-=======
-        # assert that `tstop` values are multiples of `dt`
-        if not torch.allclose(torch.round(self.tstop / self.dt), self.tstop / self.dt):
->>>>>>> e07e9d65
+        # assert that `tsave` values are multiples of `dt`
+        if not torch.allclose(torch.round(self.tsave / self.dt), self.tsave / self.dt):
             raise ValueError(
                 'Every value of `tsave` (and `tmeas` for SME solvers) must be a'
                 ' multiple of the time step `dt` for fixed time step ODE solvers.'
             )
 
-<<<<<<< HEAD
         # initialize time and state
         t, y = 0.0, self.y0
 
         # run the ode routine
         nobar = not self.options.verbose
-        for ts in tqdm(self.t_stop(), disable=nobar):
+        for ts in tqdm(self.tstop(), disable=nobar):
             # integrate the ODE forward
             y = self.integrate(t, ts, y)
             self.save(y)
@@ -56,30 +48,13 @@
         # define time values
         num_times = round((t1 - t0) / self.dt) + 1
         times = torch.linspace(t0, t1, num_times)
-=======
-        # define time values
-        num_times = torch.round(self.tstop[-1] / self.dt).int() + 1
-        times = torch.linspace(0.0, self.tstop[-1], num_times)
-
-        # run the ode routine
-        y = self.y0
-        for t in tqdm(times[:-1].cpu().numpy(), disable=not self.options.verbose):
-            # save solution
-            if t >= self.next_tstop():
-                self.save(y)
->>>>>>> e07e9d65
 
         # run the ode routine
         nobar = not self.options.verbose
         for t in tqdm(times[:-1].cpu().numpy(), leave=False, disable=nobar):
             y = self.forward(t, y)
 
-<<<<<<< HEAD
         return y
-=======
-        # save final time step (`t` goes `0.0` to `tstop[-1]` excluded)
-        self.save(y)
->>>>>>> e07e9d65
 
     @abstractmethod
     def forward(self, t: float, y: Tensor) -> Tensor:
@@ -88,49 +63,15 @@
 
 class AdjointFixedSolver(FixedSolver, AdjointSolver):
     def run_adjoint(self):
-<<<<<<< HEAD
         AdjointAutograd.apply(self, self.y0, *self.options.parameters)
-=======
-        AdjointFixedAutograd.apply(self, self.y0, *self.options.parameters)
-
-    def run_augmented(self):
-        """Integrate the augmented ODE backward using a fixed time step integrator."""
-        # check tstop_bwd
-        if not self.tstop_bwd.ndim == 1:
-            raise ValueError(
-                'Attribute `tstop_bwd` must be a must be a 1D tensor, but is a'
-                f' {self.tstop_bwd.ndim}D tensor.'
-            )
-        if not len(self.tstop_bwd) == 2:
-            raise ValueError(
-                'Attribute `tstop_bwd` must have length 2, but has length'
-                f' {len(self.tstop_bwd)}.'
-            )
-        if self.tstop_bwd[1] <= self.tstop_bwd[0]:
-            raise ValueError(
-                'Attribute `tstop_bwd` must be sorted in strictly ascending order.'
-            )
-
-        T = self.tstop_bwd[1] - self.tstop_bwd[0]
-        if not torch.allclose(torch.round(T / self.dt), T / self.dt):
-            raise ValueError(
-                'Every value of `tstop_bwd` must be a multiple of the time step `dt`'
-                ' for fixed time step ODE solvers.'
-            )
->>>>>>> e07e9d65
 
     def integrate_augmented(
         self, t1: float, t0: float, y: Tensor, a: Tensor, g: tuple[Tensor, ...]
     ) -> tuple[Tensor, Tensor, tuple[Tensor, ...]]:
         """Integrate the augmented ODE backward from time `t1` to `t0`."""
         # define time values
-<<<<<<< HEAD
         num_times = round((t1 - t0) / self.dt) + 1
         times = torch.linspace(t1, t0, num_times)
-=======
-        num_times = torch.round(T / self.dt).int() + 1
-        times = torch.linspace(self.tstop_bwd[1], self.tstop_bwd[0], num_times)
->>>>>>> e07e9d65
 
         # run the ode routine
         nobar = not self.options.verbose
@@ -155,110 +96,7 @@
         return y, a, g
 
     @abstractmethod
-<<<<<<< HEAD
-    def backward_augmented(self, t: float, y: Tensor, a: Tensor):
-        pass
-=======
     def backward_augmented(
         self, t: float, y: Tensor, a: Tensor
     ) -> tuple[Tensor, Tensor]:
-        pass
-
-
-class AdjointFixedAutograd(torch.autograd.Function):
-    """Class for ODE integration with a custom adjoint method backward pass."""
-
-    @staticmethod
-    def forward(
-        ctx: FunctionCtx,
-        solver: AdjointFixedSolver,
-        y0: Tensor,
-        *parameters: tuple[nn.Parameter, ...],
-    ) -> tuple[Tensor, Tensor]:
-        """Forward pass of the ODE integrator."""
-        # save into context for backward pass
-        ctx.solver = solver
-        ctx.tstop = solver.tstop
-
-        # integrate the ODE forward without storing the graph of operations
-        solver.run_nograd()
-
-        # save results and model parameters
-        ctx.save_for_backward(solver.result.ysave)
-
-        # returning `ysave` is required for custom backward functions
-        return solver.result.ysave, solver.result.exp_save
-
-    @staticmethod
-    def backward(ctx: FunctionCtx, *grad_y: Tensor) -> tuple[None, Tensor, Tensor]:
-        """Backward pass of the ODE integrator.
-
-        An augmented ODE is integrated backwards starting from the final state computed
-        during the forward pass. Integration is done in multiple sequential runs
-        between every checkpoint of the forward pass, as defined by `tstop`. This
-        helps with the stability of the backward integration.
-
-        Throughout this function, `y` is the state, `a = dL/dy` is the adjoint state,
-        and `g = dL/dp` is the gradient w.r.t. the parameters, where `L` is the loss
-        function and `p` the parameters.
-        """
-        # unpack context
-        solver = ctx.solver
-        tstop = ctx.tstop
-        ysave = ctx.saved_tensors[0]
-
-        # initialize time list
-        tstop = tstop
-        if tstop[0] != 0.0:
-            tstop = torch.cat((torch.zeros(1), tstop))
-
-        # locally disable gradient computation
-        with torch.no_grad():
-            # initialize state, adjoint and gradients
-            if solver.options.save_states:
-                solver.y_bwd = ysave[..., -1, :, :]
-                solver.a_bwd = grad_y[0][..., -1, :, :]
-            else:
-                solver.y_bwd = ysave[..., :, :]
-                solver.a_bwd = grad_y[0][..., :, :]
-            if len(solver.exp_ops) > 0:
-                solver.a_bwd += (
-                    grad_y[1][..., :, -1, None, None] * solver.exp_ops.mH
-                ).sum(dim=-3)
-
-            solver.g_bwd = tuple(
-                torch.zeros_like(_p).to(solver.y_bwd)
-                for _p in solver.options.parameters
-            )
-
-            # solve the augmented equation backward between every checkpoint
-            for i in tqdm(
-                range(len(tstop) - 1, 0, -1), disable=not solver.options.verbose
-            ):
-                # initialize time between both checkpoints
-                solver.tstop_bwd = tstop[i - 1 : i + 1]
-
-                # run odeint on augmented state
-                solver.run_augmented()
-
-                if solver.options.save_states:
-                    # replace y with its checkpointed version
-                    solver.y_bwd = ysave[..., i - 1, :, :]
-                    # update adjoint wrt this time point by adding dL / dy(t)
-                    solver.a_bwd += grad_y[0][..., i - 1, :, :]
-
-                # update adjoint wrt this time point by adding dL / de(t)
-                if len(solver.exp_ops) > 0:
-                    solver.a_bwd += (
-                        grad_y[1][..., :, i - 1, None, None] * solver.exp_ops.mH
-                    ).sum(dim=-3)
-
-        # convert gradients of real-valued parameters to real-valued gradients
-        solver.g_bwd = tuple(
-            _g.real if _p.is_floating_point() else _g
-            for (_g, _p) in zip(solver.g_bwd, solver.options.parameters)
-        )
-
-        # return the computed gradients w.r.t. each argument in `forward`
-        return None, solver.a_bwd, *solver.g_bwd
->>>>>>> e07e9d65
+        pass