from __future__ import annotations

from abc import abstractmethod

import equinox as eqx
import jax
import jax.numpy as jnp
import jax.tree_util as jtu
from jax import Array, lax
from jaxtyping import ArrayLike, PyTree, Scalar, ScalarLike

from ._checks import check_shape, check_times
<<<<<<< HEAD
from ._utils import cdtype, obj_type_str
from .qarrays import QArray, QArrayLike, asqarray, isqarraylike
=======
from ._utils import _concatenate_sort, cdtype, obj_type_str
>>>>>>> 616f1a70

__all__ = ['constant', 'pwc', 'modulated', 'timecallable', 'TimeArray']


def constant(array: QArrayLike) -> ConstantTimeArray:
    r"""Instantiate a constant time-array.

    A constant time-array is defined by $O(t) = O_0$ for any time $t$, where $O_0$ is a
    constant array.

    Args:
        array _(qarray_like of shape (..., n, n))_: Constant array $O_0$.

    Returns:
        _(time-array object of shape (..., n, n) when called)_ Callable object
            returning $O_0$ for any time $t$.

    Examples:
        >>> H = dq.constant(dq.sigmaz())
        >>> H(0.0)
        Array([[ 1.+0.j,  0.+0.j],
               [ 0.+0.j, -1.+0.j]], dtype=complex64)
        >>> H(1.0)
        Array([[ 1.+0.j,  0.+0.j],
               [ 0.+0.j, -1.+0.j]], dtype=complex64)
    """
    array = asqarray(array)
    check_shape(array, 'array', '(..., n, n)')
    return ConstantTimeArray(array)


def pwc(times: ArrayLike, values: ArrayLike, array: QArrayLike) -> PWCTimeArray:
    r"""Instantiate a piecewise constant (PWC) time-array.

    A PWC time-array takes constant values over some time intervals. It is defined by
    $$
        O(t) = \left(\sum_{k=0}^{N-1} c_k\; \Omega_{[t_k, t_{k+1}[}(t)\right) O_0
    $$
    where $c_k$ are constant values, $\Omega_{[t_k, t_{k+1}[}$ is the rectangular
    window function defined by $\Omega_{[t_a, t_b[}(t) = 1$ if $t \in [t_a, t_b[$ and
    $\Omega_{[t_a, t_b[}(t) = 0$ otherwise, and $O_0$ is a constant array.

    Note:
        The argument `times` must be sorted in ascending order, but does not
        need to be evenly spaced.

    Note:
        If the returned time-array is called for a time $t$ which does not belong to any
        time intervals, the returned array is null.

    Args:
        times _(array_like of shape (N+1,))_: Time points $t_k$ defining the boundaries
            of the time intervals, where _N_ is the number of time intervals.
        values _(array_like of shape (..., N))_: Constant values $c_k$ for each time
            interval.
        array _(qarray_like of shape (n, n))_: Constant array $O_0$.

    Returns:
        _(time-array object of shape (..., n, n) when called)_ Callable object
            returning $O(t)$ for any time $t$.

    Examples:
        >>> times = [0.0, 1.0, 2.0]
        >>> values = [3.0, -2.0]
        >>> array = dq.sigmaz()
        >>> H = dq.pwc(times, values, array)
        >>> H(-0.5)
        Array([[ 0.+0.j,  0.+0.j],
               [ 0.+0.j, -0.+0.j]], dtype=complex64)
        >>> H(0.0)
        Array([[ 3.+0.j,  0.+0.j],
               [ 0.+0.j, -3.+0.j]], dtype=complex64)
        >>> H(0.5)
        Array([[ 3.+0.j,  0.+0.j],
               [ 0.+0.j, -3.+0.j]], dtype=complex64)
        >>> H(1.0)
        Array([[-2.+0.j, -0.+0.j],
               [-0.+0.j,  2.-0.j]], dtype=complex64)
    """
    # times
    times = jnp.asarray(times)
    times = check_times(times, 'times')

    # values
    values = jnp.asarray(values, dtype=cdtype())
    if values.shape[-1] != len(times) - 1:
        raise TypeError(
            'Argument `values` must have shape `(..., len(times)-1)`, but has shape'
            f' `{values.shape}.'
        )

    # array
    array = asqarray(array)
    check_shape(array, 'array', '(n, n)')

    return PWCTimeArray(times, values, array)


def modulated(
<<<<<<< HEAD
    f: callable[[float, ...], Array], array: QArrayLike
=======
    f: callable[[float], Scalar | Array],
    array: ArrayLike,
    *,
    discontinuity_ts: ArrayLike | None = None,
>>>>>>> 616f1a70
) -> ModulatedTimeArray:
    r"""Instantiate a modulated time-array.

    A modulated time-array is defined by $O(t) = f(t) O_0$ where $f(t)$ is a
    time-dependent scalar. The function $f$ is defined by passing a Python function
    with signature `f(t: float) -> Scalar | Array` that returns a scalar or an array of
    shape _(...)_ for any time $t$.

    Args:
        f _(function returning scalar or array of shape (...))_: Function with signature
            `f(t: float) -> Scalar | Array` that returns the modulating factor
            $f(t)$.
<<<<<<< HEAD
        array _(qarray_like of shape (n, n))_: Constant array $O_0$.
=======
        array _(array_like of shape (n, n))_: Constant array $O_0$.
        discontinuity_ts _(array_like, optional)_: Times at which there is a
            discontinuous jump in the function values.
>>>>>>> 616f1a70

    Returns:
        _(time-array object of shape (..., n, n) when called)_ Callable object
            returning $O(t)$ for any time $t$.

    Examples:
        >>> f = lambda t: jnp.cos(2.0 * jnp.pi * t)
        >>> H = dq.modulated(f, dq.sigmax())
        >>> H(0.5)
        Array([[-0.+0.j, -1.+0.j],
               [-1.+0.j, -0.+0.j]], dtype=complex64)
        >>> H(1.0)
        Array([[0.+0.j, 1.+0.j],
               [1.+0.j, 0.+0.j]], dtype=complex64)
    """
    # check f is callable
    if not callable(f):
        raise TypeError(
            f'Argument `f` must be a function, but has type {obj_type_str(f)}.'
        )

    # array
    array = asqarray(array)
    check_shape(array, 'array', '(n, n)')

    # discontinuity_ts
    if discontinuity_ts is not None:
        discontinuity_ts = jnp.asarray(discontinuity_ts)
        discontinuity_ts = jnp.sort(discontinuity_ts)

    # make f a valid PyTree that is vmap-compatible
    f = BatchedCallable(f)

    return ModulatedTimeArray(f, array, discontinuity_ts)


<<<<<<< HEAD
def timecallable(f: callable[[float], QArray]) -> CallableTimeArray:
=======
def timecallable(
    f: callable[[float], Array], *, discontinuity_ts: ArrayLike | None = None
) -> CallableTimeArray:
>>>>>>> 616f1a70
    r"""Instantiate a callable time-array.

    A callable time-array is defined by $O(t) = f(t)$ where $f(t)$ is a
    time-dependent operator. The function $f$ is defined by passing a Python function
    with signature `f(t: float) -> QArray` that returns a qarray of shape
    _(..., n, n)_ for any time $t$.

    Warning: The function `f` must return a `QArray` (not a qarray-like object!)
        An error is raised if the function `f` does not return a `QArray`. This error
        concerns any other qarray-like objects. This is enforced to avoid costly
        conversions at every time step of the numerical integration.

    Args:
<<<<<<< HEAD
        f _(function returning qarray of shape (..., n, n))_: Function with signature
            `(t: float) -> QArray` that returns the qarray $f(t)$.
=======
        f _(function returning array of shape (..., n, n))_: Function with signature
            `(t: float) -> Array` that returns the array $f(t)$.
        discontinuity_ts _(array_like, optional)_: Times at which there is a
            discontinuous jump in the function values.
>>>>>>> 616f1a70

    Returns:
       _(time-array object of shape (..., n, n) when called)_ Callable object
            returning $O(t)$ for any time $t$.

    Examples:
        >>> f = lambda t: jnp.array([[t, 0], [0, 1 - t]])
        >>> H = dq.timecallable(f)
        >>> H(0.5)
        Array([[0.5, 0. ],
               [0. , 0.5]], dtype=float32)
        >>> H(1.0)
        Array([[1., 0.],
               [0., 0.]], dtype=float32)
    """
    # check f is callable
    if not callable(f):
        raise TypeError(
            f'Argument `f` must be a function, but has type {obj_type_str(f)}.'
        )

    # discontinuity_ts
    if discontinuity_ts is not None:
        discontinuity_ts = jnp.asarray(discontinuity_ts)
        discontinuity_ts = jnp.sort(discontinuity_ts)

    # make f a valid PyTree that is vmap-compatible
    f = BatchedCallable(f)

    return CallableTimeArray(f, discontinuity_ts)


class Shape(tuple):
    """Helper class to help with Pytree handling."""


class TimeArray(eqx.Module):
    r"""Base class for time-dependent arrays.

    A time-array is a callable object that returns a QArray for any time $t$. It is
    used to define time-dependent operators for dynamiqs solvers.

    Attributes:
        dtype _(numpy.dtype)_: Data type.
        shape _(tuple of int)_: Shape.
        mT _(TimeArray)_: Returns the time-array transposed over its last two
            dimensions.
        ndim _(int)_: Number of dimensions.
        discontinuity_ts _(Array | None)_: Times at which there is a discontinuous jump
            in the time-array values (the array is always sorted, but does not
            necessarily contain unique values).

    Note: Arithmetic operation support
        Time-arrays support elementary operations:

        - negation (`__neg__`),
        - left-and-right element-wise addition/subtraction with other arrays or
            time-arrays (`__add__`, `__radd__`, `__sub__`, `__rsub__`),
        - left-and-right element-wise multiplication with other arrays (`__mul__`,
            `__rmul__`).
    """

    # Subclasses should implement:
    # - the properties: dtype, shape, mT, in_axes, discontinuity_ts
    # - the methods: reshape, broadcast_to, conj, __call__, __mul__, __add__

    # Note that a subclass implementation of `__add__` only need to support addition
    # with `QArray`, `ConstantTimeArray` and the subclass type itself.

    @property
    @abstractmethod
    def dtype(self) -> jnp.dtype:
        pass

    @property
    @abstractmethod
    def shape(self) -> tuple[int, ...]:
        pass

    @property
    @abstractmethod
    def mT(self) -> TimeArray:
        pass

    @property
    @abstractmethod
    def in_axes(self) -> PyTree[int]:
        # returns the `in_axes` arguments that should be passed to vmap in order
        # to vmap the TimeArray correctly
        pass

    @property
    def ndim(self) -> int:
        return len(self.shape)

    @property
    @abstractmethod
    def discontinuity_ts(self) -> Array | None:
        # must be sorted, not necessarily unique values
        pass

    @abstractmethod
    def reshape(self, *shape: int) -> TimeArray:
        """Returns a reshaped copy of a time-array.

        Args:
            *shape: New shape, which must match the original size.

        Returns:
            New time-array object with the given shape.
        """

    @abstractmethod
    def broadcast_to(self, *shape: int) -> TimeArray:
        """Broadcasts a time-array to a new shape.

        Args:
            *shape: New shape, which must be compatible with the original shape.

        Returns:
            New time-array object with the given shape.
        """

    @abstractmethod
    def conj(self) -> TimeArray:
        """Returns the element-wise complex conjugate of the time-array.

        Returns:
            New time-array object with element-wise complex conjuguated values.
        """

    def squeeze(self, axis: int | None = None) -> TimeArray:
        """Squeeze a time-array.

        Args:
            axis: Axis to squeeze. If `none`, all axes with dimension 1 are squeezed.

        Returns:
            New time-array object with squeezed_shape
        """
        if axis is None:
            shape = self.shape
            x = self
            for i, s in reversed(list(enumerate(shape))):
                if s == 1:
                    x = x.squeeze(i)
            return x

        if axis >= self.ndim:
            raise ValueError(
                f'Cannot squeeze axis {axis} from a time-array with {self.ndim} axes.'
            )
        return self.reshape(*self.shape[:axis], *self.shape[axis + 1 :])

    @abstractmethod
    def __call__(self, t: ScalarLike) -> QArray:
        """Returns the time-array evaluated at a given time.

        Args:
            t: Time at which to evaluate the array.

        Returns:
            QArray evaluated at time $t$.
        """

    def __neg__(self) -> TimeArray:
        return self * (-1)

    @abstractmethod
    def __mul__(self, y: QArrayLike) -> TimeArray:
        pass

    def __rmul__(self, y: QArrayLike) -> TimeArray:
        return self * y

    @abstractmethod
    def __add__(self, y: QArrayLike | TimeArray) -> TimeArray:
        pass

    def __radd__(self, y: QArrayLike | TimeArray) -> TimeArray:
        return self + y

    def __sub__(self, y: QArrayLike | TimeArray) -> TimeArray:
        return self + (-y)

    def __rsub__(self, y: QArrayLike | TimeArray) -> TimeArray:
        return y + (-self)

    def __repr__(self) -> str:
        return f'{type(self).__name__}(shape={self.shape}, dtype={self.dtype})'


class ConstantTimeArray(TimeArray):
    array: QArray

    @property
    def dtype(self) -> jnp.dtype:
        return self.array.dtype

    @property
    def shape(self) -> tuple[int, ...]:
        return self.array.shape

    @property
    def mT(self) -> TimeArray:
        return ConstantTimeArray(self.array.mT)

    @property
    def in_axes(self) -> PyTree[int]:
        return ConstantTimeArray(Shape(self.array.shape[:-2]))

    @property
    def discontinuity_ts(self) -> Array | None:
        return None

    def reshape(self, *shape: int) -> TimeArray:
        return ConstantTimeArray(self.array.reshape(*shape))

    def broadcast_to(self, *shape: int) -> TimeArray:
        return ConstantTimeArray(jnp.broadcast_to(self.array, shape))

    def conj(self) -> TimeArray:
        return ConstantTimeArray(self.array.conj())

    def __call__(self, t: ScalarLike) -> QArray:  # noqa: ARG002
        return self.array

<<<<<<< HEAD
    def __neg__(self) -> TimeArray:
        return ConstantTimeArray(-self.array)

    def __mul__(self, y: QArrayLike) -> TimeArray:
=======
    def __mul__(self, y: ArrayLike) -> TimeArray:
>>>>>>> 616f1a70
        return ConstantTimeArray(self.array * y)

    def __add__(self, y: QArrayLike | TimeArray) -> TimeArray:
        if isqarraylike(y):
            return ConstantTimeArray(asqarray(y) + self.array)
        elif isinstance(y, ConstantTimeArray):
            return ConstantTimeArray(self.array + y.array)
        elif isinstance(y, TimeArray):
            return SummedTimeArray([self, y])
        else:
            return NotImplemented


class PWCTimeArray(TimeArray):
    times: Array  # (nv+1,)
    values: Array  # (..., nv)
    array: QArray  # (n, n)

    @property
    def dtype(self) -> jnp.dtype:
        return self.array.dtype

    @property
    def shape(self) -> tuple[int, ...]:
        return *self.values.shape[:-1], *self.array.shape

    @property
    def mT(self) -> TimeArray:
        return PWCTimeArray(self.times, self.values, self.array.mT)

    @property
    def in_axes(self) -> PyTree[int]:
        return PWCTimeArray(Shape(), Shape(self.values.shape[:-1]), Shape())

    @property
    def discontinuity_ts(self) -> Array | None:
        return self.times

    def reshape(self, *shape: int) -> TimeArray:
        shape = shape[:-2] + self.values.shape[-1:]  # (..., nv)
        values = self.values.reshape(*shape)
        return PWCTimeArray(self.times, values, self.array)

    def broadcast_to(self, *shape: int) -> TimeArray:
        shape = shape[:-2] + self.values.shape[-1:]  # (..., nv)
        values = jnp.broadcast_to(self.values, shape)
        return PWCTimeArray(self.times, values, self.array)

    def conj(self) -> TimeArray:
        return PWCTimeArray(self.times, self.values.conj(), self.array.conj())

    def __call__(self, t: ScalarLike) -> QArray:
        def _zero(_: float) -> QArray:
            return jnp.zeros_like(self.values[..., 0])  # (...)

        def _pwc(t: float) -> QArray:
            idx = jnp.searchsorted(self.times, t, side='right') - 1
            return self.values[..., idx]  # (...)

        value = lax.cond(
            jnp.logical_or(t < self.times[0], t >= self.times[-1]), _zero, _pwc, t
        )

        return value.reshape(*value.shape, 1, 1) * self.array

<<<<<<< HEAD
    def __neg__(self) -> TimeArray:
        return PWCTimeArray(self.times, self.values, -self.array)

    def __mul__(self, y: QArrayLike) -> TimeArray:
=======
    def __mul__(self, y: ArrayLike) -> TimeArray:
>>>>>>> 616f1a70
        return PWCTimeArray(self.times, self.values, self.array * y)

    def __add__(self, y: QArrayLike | TimeArray) -> TimeArray:
        if isqarraylike(y):
            y = ConstantTimeArray(asqarray(y))
            return SummedTimeArray([self, y])
        elif isinstance(y, TimeArray):
            return SummedTimeArray([self, y])
        else:
            return NotImplemented


class ModulatedTimeArray(TimeArray):
    f: BatchedCallable  # (...)
<<<<<<< HEAD
    array: QArray  # (n, n)
=======
    array: Array  # (n, n)
    _disc_ts: Array | None
>>>>>>> 616f1a70

    @property
    def dtype(self) -> jnp.dtype:
        return self.array.dtype

    @property
    def shape(self) -> tuple[int, ...]:
        return *self.f.shape, *self.array.shape

    @property
    def mT(self) -> TimeArray:
        return ModulatedTimeArray(self.f, self.array.mT, self._disc_ts)

    @property
    def in_axes(self) -> PyTree[int]:
        return ModulatedTimeArray(Shape(self.f.shape), Shape(), Shape())

    @property
    def discontinuity_ts(self) -> Array | None:
        return self._disc_ts

    def reshape(self, *shape: int) -> TimeArray:
        f = self.f.reshape(*shape[:-2])
        return ModulatedTimeArray(f, self.array, self._disc_ts)

    def broadcast_to(self, *shape: int) -> TimeArray:
        f = self.f.broadcast_to(*shape[:-2])
        return ModulatedTimeArray(f, self.array, self._disc_ts)

    def conj(self) -> TimeArray:
        f = self.f.conj()
        return ModulatedTimeArray(f, self.array.conj(), self._disc_ts)

    def __call__(self, t: ScalarLike) -> QArray:
        values = self.f(t)
        return values.reshape(*values.shape, 1, 1) * self.array

<<<<<<< HEAD
    def __neg__(self) -> TimeArray:
        return ModulatedTimeArray(self.f, -self.array)

    def __mul__(self, y: QArrayLike) -> TimeArray:
        return ModulatedTimeArray(self.f, self.array * y)
=======
    def __mul__(self, y: ArrayLike) -> TimeArray:
        return ModulatedTimeArray(self.f, self.array * y, self._disc_ts)
>>>>>>> 616f1a70

    def __add__(self, y: QArrayLike | TimeArray) -> TimeArray:
        if isqarraylike(y):
            y = ConstantTimeArray(asqarray(y))
            return SummedTimeArray([self, y])
        elif isinstance(y, TimeArray):
            return SummedTimeArray([self, y])
        else:
            return NotImplemented


class CallableTimeArray(TimeArray):
    f: BatchedCallable  # (..., n, n)
    _disc_ts: Array | None

    @property
    def dtype(self) -> jnp.dtype:
        return self.f.dtype

    @property
    def shape(self) -> tuple[int, ...]:
        return self.f.shape

    @property
    def mT(self) -> TimeArray:
        f = jtu.Partial(lambda t: self.f(t).mT)
        return CallableTimeArray(f, self._disc_ts)

    @property
    def in_axes(self) -> PyTree[int]:
        return CallableTimeArray(Shape(self.f.shape[:-2]), Shape())

    @property
    def discontinuity_ts(self) -> Array | None:
        return self._disc_ts

    def reshape(self, *shape: int) -> TimeArray:
        f = self.f.reshape(*shape)
        return CallableTimeArray(f, self._disc_ts)

    def broadcast_to(self, *shape: int) -> TimeArray:
        f = self.f.broadcast_to(*shape)
        return CallableTimeArray(f, self._disc_ts)

    def conj(self) -> TimeArray:
        f = self.f.conj()
        return CallableTimeArray(f, self._disc_ts)

    def __call__(self, t: ScalarLike) -> QArray:
        return self.f(t)

<<<<<<< HEAD
    def __neg__(self) -> TimeArray:
        f = jtu.Partial(lambda t: -self.f(t))
        return CallableTimeArray(f)

    def __mul__(self, y: QArrayLike) -> TimeArray:
        f = jtu.Partial(lambda t: self.f(t) * y)
        return CallableTimeArray(f)
=======
    def __mul__(self, y: ArrayLike) -> TimeArray:
        f = self.f * y
        return CallableTimeArray(f, self._disc_ts)
>>>>>>> 616f1a70

    def __add__(self, y: QArrayLike | TimeArray) -> TimeArray:
        if isqarraylike(y):
            y = ConstantTimeArray(asqarray(y))
            return SummedTimeArray([self, y])
        elif isinstance(y, TimeArray):
            return SummedTimeArray([self, y])
        else:
            return NotImplemented


class SummedTimeArray(TimeArray):
    timearrays: list[TimeArray]

    @property
    def dtype(self) -> jnp.dtype:
        return self.timearrays[0].dtype

    @property
    def shape(self) -> tuple[int, ...]:
        return jnp.broadcast_shapes(*[tarray.shape for tarray in self.timearrays])

    @property
    def mT(self) -> TimeArray:
        timearrays = [tarray.mT for tarray in self.timearrays]
        return SummedTimeArray(timearrays)

    @property
    def in_axes(self) -> PyTree[int]:
        timearrays = [tarray.in_axes for tarray in self.timearrays]
        return SummedTimeArray(timearrays)

    @property
    def discontinuity_ts(self) -> Array | None:
        ts = [tarray.discontinuity_ts for tarray in self.timearrays]
        return _concatenate_sort(*ts)

    def reshape(self, *shape: int) -> TimeArray:
        timearrays = [tarray.reshape(*shape) for tarray in self.timearrays]
        return SummedTimeArray(timearrays)

    def broadcast_to(self, *shape: int) -> TimeArray:
        timearrays = [tarray.broadcast_to(*shape) for tarray in self.timearrays]
        return SummedTimeArray(timearrays)

    def conj(self) -> TimeArray:
        timearrays = [tarray.conj() for tarray in self.timearrays]
        return SummedTimeArray(timearrays)

    def __call__(self, t: ScalarLike) -> QArray:
        return jax.tree_util.tree_reduce(
            lambda x, y: x + y, [tarray(t) for tarray in self.timearrays]
        )

<<<<<<< HEAD
    def __neg__(self) -> TimeArray:
        return SummedTimeArray([-tarray for tarray in self.timearrays])

    def __mul__(self, y: QArrayLike) -> TimeArray:
        return SummedTimeArray([tarray * y for tarray in self.timearrays])
=======
    def __mul__(self, y: ArrayLike) -> TimeArray:
        timearrays = [tarray * y for tarray in self.timearrays]
        return SummedTimeArray(timearrays)
>>>>>>> 616f1a70

    def __add__(self, y: QArrayLike | TimeArray) -> TimeArray:
        if isqarraylike(y):
            y = ConstantTimeArray(asqarray(y))
            return SummedTimeArray([*self.timearrays, y])
        elif isinstance(y, TimeArray):
            return SummedTimeArray([*self.timearrays, y])
        else:
            return NotImplemented


class BatchedCallable(eqx.Module):
    # this class turns a callable into a PyTree that is vmap-compatible

    f: callable[[float], QArray]
    indices: list[Array]

<<<<<<< HEAD
    def __init__(self, f: callable[[float], QArray]):
        # make f a valid PyTree with `Partial`
        self.f = jtu.Partial(f)
=======
    def __init__(self, f: callable[[float], Scalar | Array]):
        # make f a valid PyTree with `Partial` and convert its output to an array
        self.f = jtu.Partial(lambda t: jnp.asarray(f(t)))
>>>>>>> 616f1a70
        shape = jax.eval_shape(f, 0.0).shape
        self.indices = list(jnp.indices(shape))

    def __call__(self, t: ScalarLike) -> QArray:
        return self.f(t)[tuple(self.indices)]

    @property
    def dtype(self) -> tuple[int, ...]:
        return jax.eval_shape(self.f, 0.0).dtype

    @property
    def shape(self) -> tuple[int, ...]:
        return jax.eval_shape(self.f, 0.0).shape

    def reshape(self, *shape: tuple[int, ...]) -> BatchedCallable:
        f = lambda t: self.f(t).reshape(shape)
        return BatchedCallable(f)

    def broadcast_to(self, *shape: tuple[int, ...]) -> BatchedCallable:
        f = lambda t: jnp.broadcast_to(self.f(t), shape)
        return BatchedCallable(f)

    def conj(self) -> BatchedCallable:
        f = lambda t: self.f(t).conj()
        return BatchedCallable(f)

    def squeeze(self, i: int) -> BatchedCallable:
        f = lambda t: jnp.squeeze(self.f(t), i)
        return BatchedCallable(f)

    def __mul__(self, y: ArrayLike) -> BatchedCallable:
        f = lambda t: self.f(t) * y
        return BatchedCallable(f)<|MERGE_RESOLUTION|>--- conflicted
+++ resolved
@@ -10,12 +10,8 @@
 from jaxtyping import ArrayLike, PyTree, Scalar, ScalarLike
 
 from ._checks import check_shape, check_times
-<<<<<<< HEAD
-from ._utils import cdtype, obj_type_str
+from ._utils import _concatenate_sort, cdtype, obj_type_str
 from .qarrays import QArray, QArrayLike, asqarray, isqarraylike
-=======
-from ._utils import _concatenate_sort, cdtype, obj_type_str
->>>>>>> 616f1a70
 
 __all__ = ['constant', 'pwc', 'modulated', 'timecallable', 'TimeArray']
 
@@ -115,14 +111,10 @@
 
 
 def modulated(
-<<<<<<< HEAD
-    f: callable[[float, ...], Array], array: QArrayLike
-=======
     f: callable[[float], Scalar | Array],
-    array: ArrayLike,
+    array: QArrayLike,
     *,
     discontinuity_ts: ArrayLike | None = None,
->>>>>>> 616f1a70
 ) -> ModulatedTimeArray:
     r"""Instantiate a modulated time-array.
 
@@ -135,13 +127,9 @@
         f _(function returning scalar or array of shape (...))_: Function with signature
             `f(t: float) -> Scalar | Array` that returns the modulating factor
             $f(t)$.
-<<<<<<< HEAD
         array _(qarray_like of shape (n, n))_: Constant array $O_0$.
-=======
-        array _(array_like of shape (n, n))_: Constant array $O_0$.
         discontinuity_ts _(array_like, optional)_: Times at which there is a
             discontinuous jump in the function values.
->>>>>>> 616f1a70
 
     Returns:
         _(time-array object of shape (..., n, n) when called)_ Callable object
@@ -178,13 +166,9 @@
     return ModulatedTimeArray(f, array, discontinuity_ts)
 
 
-<<<<<<< HEAD
-def timecallable(f: callable[[float], QArray]) -> CallableTimeArray:
-=======
 def timecallable(
-    f: callable[[float], Array], *, discontinuity_ts: ArrayLike | None = None
+    f: callable[[float], QArray], *, discontinuity_ts: ArrayLike | None = None
 ) -> CallableTimeArray:
->>>>>>> 616f1a70
     r"""Instantiate a callable time-array.
 
     A callable time-array is defined by $O(t) = f(t)$ where $f(t)$ is a
@@ -198,15 +182,10 @@
         conversions at every time step of the numerical integration.
 
     Args:
-<<<<<<< HEAD
         f _(function returning qarray of shape (..., n, n))_: Function with signature
-            `(t: float) -> QArray` that returns the qarray $f(t)$.
-=======
-        f _(function returning array of shape (..., n, n))_: Function with signature
-            `(t: float) -> Array` that returns the array $f(t)$.
+            `(t: float) -> QArray` that returns the array $f(t)$.
         discontinuity_ts _(array_like, optional)_: Times at which there is a
             discontinuous jump in the function values.
->>>>>>> 616f1a70
 
     Returns:
        _(time-array object of shape (..., n, n) when called)_ Callable object
@@ -434,14 +413,7 @@
     def __call__(self, t: ScalarLike) -> QArray:  # noqa: ARG002
         return self.array
 
-<<<<<<< HEAD
-    def __neg__(self) -> TimeArray:
-        return ConstantTimeArray(-self.array)
-
     def __mul__(self, y: QArrayLike) -> TimeArray:
-=======
-    def __mul__(self, y: ArrayLike) -> TimeArray:
->>>>>>> 616f1a70
         return ConstantTimeArray(self.array * y)
 
     def __add__(self, y: QArrayLike | TimeArray) -> TimeArray:
@@ -507,14 +479,7 @@
 
         return value.reshape(*value.shape, 1, 1) * self.array
 
-<<<<<<< HEAD
-    def __neg__(self) -> TimeArray:
-        return PWCTimeArray(self.times, self.values, -self.array)
-
     def __mul__(self, y: QArrayLike) -> TimeArray:
-=======
-    def __mul__(self, y: ArrayLike) -> TimeArray:
->>>>>>> 616f1a70
         return PWCTimeArray(self.times, self.values, self.array * y)
 
     def __add__(self, y: QArrayLike | TimeArray) -> TimeArray:
@@ -529,12 +494,8 @@
 
 class ModulatedTimeArray(TimeArray):
     f: BatchedCallable  # (...)
-<<<<<<< HEAD
     array: QArray  # (n, n)
-=======
-    array: Array  # (n, n)
     _disc_ts: Array | None
->>>>>>> 616f1a70
 
     @property
     def dtype(self) -> jnp.dtype:
@@ -572,16 +533,8 @@
         values = self.f(t)
         return values.reshape(*values.shape, 1, 1) * self.array
 
-<<<<<<< HEAD
-    def __neg__(self) -> TimeArray:
-        return ModulatedTimeArray(self.f, -self.array)
-
     def __mul__(self, y: QArrayLike) -> TimeArray:
-        return ModulatedTimeArray(self.f, self.array * y)
-=======
-    def __mul__(self, y: ArrayLike) -> TimeArray:
         return ModulatedTimeArray(self.f, self.array * y, self._disc_ts)
->>>>>>> 616f1a70
 
     def __add__(self, y: QArrayLike | TimeArray) -> TimeArray:
         if isqarraylike(y):
@@ -633,19 +586,9 @@
     def __call__(self, t: ScalarLike) -> QArray:
         return self.f(t)
 
-<<<<<<< HEAD
-    def __neg__(self) -> TimeArray:
-        f = jtu.Partial(lambda t: -self.f(t))
-        return CallableTimeArray(f)
-
     def __mul__(self, y: QArrayLike) -> TimeArray:
-        f = jtu.Partial(lambda t: self.f(t) * y)
-        return CallableTimeArray(f)
-=======
-    def __mul__(self, y: ArrayLike) -> TimeArray:
         f = self.f * y
         return CallableTimeArray(f, self._disc_ts)
->>>>>>> 616f1a70
 
     def __add__(self, y: QArrayLike | TimeArray) -> TimeArray:
         if isqarraylike(y):
@@ -700,17 +643,9 @@
             lambda x, y: x + y, [tarray(t) for tarray in self.timearrays]
         )
 
-<<<<<<< HEAD
-    def __neg__(self) -> TimeArray:
-        return SummedTimeArray([-tarray for tarray in self.timearrays])
-
     def __mul__(self, y: QArrayLike) -> TimeArray:
-        return SummedTimeArray([tarray * y for tarray in self.timearrays])
-=======
-    def __mul__(self, y: ArrayLike) -> TimeArray:
         timearrays = [tarray * y for tarray in self.timearrays]
         return SummedTimeArray(timearrays)
->>>>>>> 616f1a70
 
     def __add__(self, y: QArrayLike | TimeArray) -> TimeArray:
         if isqarraylike(y):
@@ -728,15 +663,9 @@
     f: callable[[float], QArray]
     indices: list[Array]
 
-<<<<<<< HEAD
     def __init__(self, f: callable[[float], QArray]):
-        # make f a valid PyTree with `Partial`
+        # make f a valid PyTree with `Partial` and convert its output to an array
         self.f = jtu.Partial(f)
-=======
-    def __init__(self, f: callable[[float], Scalar | Array]):
-        # make f a valid PyTree with `Partial` and convert its output to an array
-        self.f = jtu.Partial(lambda t: jnp.asarray(f(t)))
->>>>>>> 616f1a70
         shape = jax.eval_shape(f, 0.0).shape
         self.indices = list(jnp.indices(shape))
 
