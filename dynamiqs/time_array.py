from __future__ import annotations

from abc import abstractmethod
from typing import get_args

import equinox as eqx
import jax
import jax.numpy as jnp
import jax.tree_util as jtu
import numpy as np
from jax import Array, lax
from jaxtyping import ArrayLike, PyTree, Scalar, ScalarLike

from ._checks import check_shape, check_times
from ._utils import _concatenate_sort, cdtype, obj_type_str

__all__ = ['constant', 'pwc', 'modulated', 'timecallable', 'TimeArray']


def constant(array: ArrayLike) -> ConstantTimeArray:
    r"""Instantiate a constant time-array.

    A constant time-array is defined by $O(t) = O_0$ for any time $t$, where $O_0$ is a
    constant array.

    Args:
        array _(array_like of shape (..., n, n))_: Constant array $O_0$.

    Returns:
        _(time-array object of shape (..., n, n) when called)_ Callable object
            returning $O_0$ for any time $t$.
    """
    array = jnp.asarray(array, dtype=cdtype())
    check_shape(array, 'array', '(..., n, n)')
    return ConstantTimeArray(array)


def pwc(times: ArrayLike, values: ArrayLike, array: ArrayLike) -> PWCTimeArray:
    r"""Instantiate a piecewise constant (PWC) time-array.

    A PWC time-array takes constant values over some time intervals. It is defined by
    $$
        O(t) = \left(\sum_{k=0}^{N-1} c_k\; \Omega_{[t_k, t_{k+1}[}(t)\right) O_0
    $$
    where $c_k$ are constant values, $\Omega_{[t_k, t_{k+1}[}$ is the rectangular
    window function defined by $\Omega_{[t_a, t_b[}(t) = 1$ if $t \in [t_a, t_b[$ and
    $\Omega_{[t_a, t_b[}(t) = 0$ otherwise, and $O_0$ is a constant array.

    Note:
        The argument `times` must be sorted in ascending order, but does not
        need to be evenly spaced.

    Note:
        If the returned time-array is called for a time $t$ which does not belong to any
        time intervals, the returned array is null.

    Args:
        times _(array_like of shape (N+1,))_: Time points $t_k$ defining the boundaries
            of the time intervals, where _N_ is the number of time intervals.
        values _(array_like of shape (..., N))_: Constant values $c_k$ for each time
            interval.
        array _(array_like of shape (n, n))_: Constant array $O_0$.

    Returns:
        _(time-array object of shape (..., n, n) when called)_ Callable object
            returning $O(t)$ for any time $t$.
    """
    # times
    times = jnp.asarray(times)
    times = check_times(times, 'times')

    # values
    values = jnp.asarray(values, dtype=cdtype())
    if values.shape[-1] != len(times) - 1:
        raise TypeError(
            'Argument `values` must have shape `(..., len(times)-1)`, but has shape'
            f' `{values.shape}.'
        )

    # array
    array = jnp.asarray(array, dtype=cdtype())
    check_shape(array, 'array', '(n, n)')

    return PWCTimeArray(times, values, array)


def modulated(
<<<<<<< HEAD
    f: callable[[float], Scalar | Array], array: ArrayLike
=======
    f: callable[[float], Array],
    array: ArrayLike,
    *,
    discontinuity_ts: ArrayLike | None = None,
>>>>>>> 53369323
) -> ModulatedTimeArray:
    r"""Instantiate a modulated time-array.

    A modulated time-array is defined by $O(t) = f(t) O_0$ where $f(t)$ is a
    time-dependent scalar. The function $f$ is defined by passing a Python function
    with signature `f(t: float) -> Scalar | Array` that returns a scalar or an array of
    shape _(...)_ for any time $t$.

    Args:
        f _(function returning scalar or array of shape (...))_: Function with signature
            `f(t: float) -> Scalar | Array` that returns the modulating factor
            $f(t)$.
        array _(array_like of shape (n, n))_: Constant array $O_0$.
        discontinuity_ts _(array_like, optional)_: Times at which there is a
            discontinuous jump in the function values.

    Returns:
        _(time-array object of shape (..., n, n) when called)_ Callable object
            returning $O(t)$ for any time $t$.
    """
    # check f is callable
    if not callable(f):
        raise TypeError(
            f'Argument `f` must be a function, but has type {obj_type_str(f)}.'
        )

    # array
    array = jnp.asarray(array, dtype=cdtype())
    check_shape(array, 'array', '(n, n)')

    # discontinuity_ts
    if discontinuity_ts is not None:
        discontinuity_ts = jnp.asarray(discontinuity_ts)
        discontinuity_ts = jnp.sort(discontinuity_ts)

    # make f a valid PyTree that is vmap-compatible
    f = BatchedCallable(f)

    return ModulatedTimeArray(f, array, discontinuity_ts)


def timecallable(
    f: callable[[float], Array], *, discontinuity_ts: ArrayLike | None = None
) -> CallableTimeArray:
    r"""Instantiate a callable time-array.

    A callable time-array is defined by $O(t) = f(t)$ where $f(t)$ is a
    time-dependent operator. The function $f$ is defined by passing a Python function
    with signature `f(t: float) -> Array` that returns an array of shape
    _(..., n, n)_ for any time $t$.

    Warning: The function `f` must return a JAX array (not an array-like object!)
        An error is raised if the function `f` does not return a JAX array. This error
        concerns any other array-like objects. This is enforced to avoid costly
        conversions at every time step of the numerical integration.

    Args:
        f _(function returning array of shape (..., n, n))_: Function with signature
            `(t: float) -> Array` that returns the array $f(t)$.
        discontinuity_ts _(array_like, optional)_: Times at which there is a
            discontinuous jump in the function values.

    Returns:
       _(time-array object of shape (..., n, n) when called)_ Callable object
            returning $O(t)$ for any time $t$.
    """
    # check f is callable
    if not callable(f):
        raise TypeError(
            f'Argument `f` must be a function, but has type {obj_type_str(f)}.'
        )

    # discontinuity_ts
    if discontinuity_ts is not None:
        discontinuity_ts = jnp.asarray(discontinuity_ts)
        discontinuity_ts = jnp.sort(discontinuity_ts)

    # make f a valid PyTree that is vmap-compatible
    f = BatchedCallable(f)

    return CallableTimeArray(f, discontinuity_ts)


class Shape(tuple):
    """Helper class to help with Pytree handling."""


class TimeArray(eqx.Module):
    r"""Base class for time-dependent arrays.

    A time-array is a callable object that returns a JAX array for any time $t$. It is
    used to define time-dependent operators for dynamiqs solvers.

    Attributes:
        dtype _(numpy.dtype)_: Data type.
        shape _(tuple of int)_: Shape.
        mT _(TimeArray)_: Returns the time-array transposed over its last two
            dimensions.
        ndim _(int)_: Number of dimensions.
        discontinuity_ts _(Array | None)_: Times at which there is a discontinuous jump
            in the time-array values (the array is always sorted, but does not
            necessarily contain unique values).

    Note: Arithmetic operation support
        Time-arrays support elementary operations:

        - negation (`__neg__`),
        - left-and-right element-wise addition/subtraction with other arrays or
            time-arrays (`__add__`, `__radd__`, `__sub__`, `__rsub__`),
        - left-and-right element-wise multiplication with other arrays (`__mul__`,
            `__rmul__`).
    """

    # Subclasses should implement:
    # - the properties: dtype, shape, mT, in_axes, discontinuity_ts
    # - the methods: reshape, broadcast_to, conj, __call__, __neg__, __mul__, __add__

    # Note that a subclass implementation of `__add__` only need to support addition
    # with `Array`, `ConstantTimeArray` and the subclass type itself.

    @property
    @abstractmethod
    def dtype(self) -> np.dtype:
        pass

    @property
    @abstractmethod
    def shape(self) -> tuple[int, ...]:
        pass

    @property
    @abstractmethod
    def mT(self) -> TimeArray:
        pass

    @property
    @abstractmethod
    def in_axes(self) -> PyTree[int]:
        # returns the `in_axes` arguments that should be passed to vmap in order
        # to vmap the TimeArray correctly
        pass

    @property
    def ndim(self) -> int:
        return len(self.shape)

    @property
    @abstractmethod
    def discontinuity_ts(self) -> Array | None:
        # must be sorted, not necessarily unique values
        pass

    @abstractmethod
    def reshape(self, *new_shape: int) -> TimeArray:
        """Returns a reshaped copy of a time-array.

        Args:
            *new_shape: New shape, which must match the original size.

        Returns:
            New time-array object with the given shape.
        """

    @abstractmethod
    def broadcast_to(self, *new_shape: int) -> TimeArray:
        """Broadcasts a time-array to a new shape.

        Args:
            *new_shape: New shape, which must be compatible with the original shape.

        Returns:
            New time-array object with the given shape.
        """

    @abstractmethod
    def conj(self) -> TimeArray:
        """Returns the element-wise complex conjugate of the time-array.

        Returns:
            New time-array object with element-wise complex conjuguated values.
        """

    @abstractmethod
    def __call__(self, t: ScalarLike) -> Array:
        """Returns the time-array evaluated at a given time.

        Args:
            t: Time at which to evaluate the array.

        Returns:
            Array evaluated at time $t$.
        """

    @abstractmethod
    def __neg__(self) -> TimeArray:
        pass

    @abstractmethod
    def __mul__(self, y: ArrayLike) -> TimeArray:
        pass

    def __rmul__(self, y: ArrayLike) -> TimeArray:
        return self * y

    @abstractmethod
    def __add__(self, y: ArrayLike | TimeArray) -> TimeArray:
        pass

    def __radd__(self, y: ArrayLike | TimeArray) -> TimeArray:
        return self + y

    def __sub__(self, y: ArrayLike | TimeArray) -> TimeArray:
        return self + (-y)

    def __rsub__(self, y: ArrayLike | TimeArray) -> TimeArray:
        return y + (-self)

    def __repr__(self) -> str:
        return f'{type(self).__name__}(shape={self.shape}, dtype={self.dtype})'


class ConstantTimeArray(TimeArray):
    array: Array

    @property
    def dtype(self) -> np.dtype:
        return self.array.dtype

    @property
    def shape(self) -> tuple[int, ...]:
        return self.array.shape

    @property
    def mT(self) -> TimeArray:
        return ConstantTimeArray(self.array.mT)

    @property
    def in_axes(self) -> PyTree[int]:
        return ConstantTimeArray(Shape(self.array.shape[:-2]))

    @property
    def discontinuity_ts(self) -> Array | None:
        return None

    def reshape(self, *new_shape: int) -> TimeArray:
        return ConstantTimeArray(self.array.reshape(*new_shape))

    def broadcast_to(self, *new_shape: int) -> TimeArray:
        return ConstantTimeArray(jnp.broadcast_to(self.array, new_shape))

    def conj(self) -> TimeArray:
        return ConstantTimeArray(self.array.conj())

    def __call__(self, t: ScalarLike) -> Array:  # noqa: ARG002
        return self.array

    def __neg__(self) -> TimeArray:
        return ConstantTimeArray(-self.array)

    def __mul__(self, y: ArrayLike) -> TimeArray:
        return ConstantTimeArray(self.array * y)

    def __add__(self, other: ArrayLike | TimeArray) -> TimeArray:
        if isinstance(other, get_args(ArrayLike)):
            return ConstantTimeArray(jnp.asarray(other, dtype=cdtype()) + self.array)
        elif isinstance(other, ConstantTimeArray):
            return ConstantTimeArray(self.array + other.array)
        elif isinstance(other, TimeArray):
            return SummedTimeArray([self, other])
        else:
            return NotImplemented


class PWCTimeArray(TimeArray):
    times: Array  # (nv+1,)
    values: Array  # (..., nv)
    array: Array  # (n, n)

    @property
    def dtype(self) -> np.dtype:
        return self.array.dtype

    @property
    def shape(self) -> tuple[int, ...]:
        return *self.values.shape[:-1], *self.array.shape

    @property
    def mT(self) -> TimeArray:
        return PWCTimeArray(self.times, self.values, self.array.mT)

    @property
    def in_axes(self) -> PyTree[int]:
        return PWCTimeArray(Shape(), Shape(self.values.shape[:-1]), Shape())

    @property
    def discontinuity_ts(self) -> Array | None:
        return self.times

    def reshape(self, *new_shape: int) -> TimeArray:
        new_shape = new_shape[:-2] + self.values.shape[-1:]  # (..., nv)
        values = self.values.reshape(*new_shape)
        return PWCTimeArray(self.times, values, self.array)

    def broadcast_to(self, *new_shape: int) -> TimeArray:
        new_shape = new_shape[:-2] + self.values.shape[-1:]  # (..., nv)
        values = jnp.broadcast_to(self.values, new_shape)
        return PWCTimeArray(self.times, values, self.array)

    def conj(self) -> TimeArray:
        return PWCTimeArray(self.times, self.values.conj(), self.array.conj())

    def __call__(self, t: ScalarLike) -> Array:
        def _zero(_: float) -> Array:
            return jnp.zeros_like(self.values[..., 0])  # (...)

        def _pwc(t: float) -> Array:
            idx = jnp.searchsorted(self.times, t, side='right') - 1
            return self.values[..., idx]  # (...)

        value = lax.cond(
            jnp.logical_or(t < self.times[0], t >= self.times[-1]), _zero, _pwc, t
        )

        return value.reshape(*value.shape, 1, 1) * self.array

    def __neg__(self) -> TimeArray:
        return PWCTimeArray(self.times, self.values, -self.array)

    def __mul__(self, y: ArrayLike) -> TimeArray:
        return PWCTimeArray(self.times, self.values, self.array * y)

    def __add__(self, other: ArrayLike | TimeArray) -> TimeArray:
        if isinstance(other, get_args(ArrayLike)):
            other = ConstantTimeArray(jnp.asarray(other, dtype=cdtype()))
            return SummedTimeArray([self, other])
        elif isinstance(other, TimeArray):
            return SummedTimeArray([self, other])
        else:
            return NotImplemented


class ModulatedTimeArray(TimeArray):
    f: BatchedCallable  # (...)
    array: Array  # (n, n)
    _disc_ts: Array | None

    @property
    def dtype(self) -> np.dtype:
        return self.array.dtype

    @property
    def shape(self) -> tuple[int, ...]:
        return *self.f.shape, *self.array.shape

    @property
    def mT(self) -> TimeArray:
        return ModulatedTimeArray(self.f, self.array.mT, self._disc_ts)

    @property
    def in_axes(self) -> PyTree[int]:
        return ModulatedTimeArray(Shape(self.f.shape), Shape(), Shape())

    @property
    def discontinuity_ts(self) -> Array | None:
        return self._disc_ts

    def reshape(self, *new_shape: int) -> TimeArray:
        f = jtu.Partial(lambda t: self.f(t).reshape(*new_shape[:-2]))
        return ModulatedTimeArray(f, self.array, self._disc_ts)

    def broadcast_to(self, *new_shape: int) -> TimeArray:
        f = jtu.Partial(lambda t: jnp.broadcast_to(self.f(t), *new_shape[:-2]))
        return ModulatedTimeArray(f, self.array, self._disc_ts)

    def conj(self) -> TimeArray:
        f = jtu.Partial(lambda t: self.f(t).conj())
        return ModulatedTimeArray(f, self.array.conj(), self._disc_ts)

    def __call__(self, t: ScalarLike) -> Array:
        values = self.f(t)
        return values.reshape(*values.shape, 1, 1) * self.array

    def __neg__(self) -> TimeArray:
        return ModulatedTimeArray(self.f, -self.array, self._disc_ts)

    def __mul__(self, y: ArrayLike) -> TimeArray:
        return ModulatedTimeArray(self.f, self.array * y, self._disc_ts)

    def __add__(self, other: ArrayLike | TimeArray) -> TimeArray:
        if isinstance(other, get_args(ArrayLike)):
            other = ConstantTimeArray(jnp.asarray(other, dtype=cdtype()))
            return SummedTimeArray([self, other])
        elif isinstance(other, TimeArray):
            return SummedTimeArray([self, other])
        else:
            return NotImplemented


class CallableTimeArray(TimeArray):
    f: BatchedCallable  # (..., n, n)
    _disc_ts: Array | None

    @property
    def dtype(self) -> np.dtype:
        return self.f.dtype

    @property
    def shape(self) -> tuple[int, ...]:
        return self.f.shape

    @property
    def mT(self) -> TimeArray:
        f = jtu.Partial(lambda t: self.f(t).mT)
        return CallableTimeArray(f, self._disc_ts)

    @property
    def in_axes(self) -> PyTree[int]:
        return CallableTimeArray(Shape(self.f.shape[:-2]), Shape())

    @property
    def discontinuity_ts(self) -> Array | None:
        return self._disc_ts

    def reshape(self, *new_shape: int) -> TimeArray:
        f = jtu.Partial(lambda t: self.f(t).reshape(*new_shape))
        return CallableTimeArray(f, self._disc_ts)

    def broadcast_to(self, *new_shape: int) -> TimeArray:
        f = jtu.Partial(lambda t: jnp.broadcast_to(self.f(t), new_shape))
        return CallableTimeArray(f, self._disc_ts)

    def conj(self) -> TimeArray:
        f = jtu.Partial(lambda t: self.f(t).conj())
        return CallableTimeArray(f, self._disc_ts)

    def __call__(self, t: ScalarLike) -> Array:
        return self.f(t)

    def __neg__(self) -> TimeArray:
        f = jtu.Partial(lambda t: -self.f(t))
        return CallableTimeArray(f, self._disc_ts)

    def __mul__(self, y: ArrayLike) -> TimeArray:
        f = jtu.Partial(lambda t: self.f(t) * y)
        return CallableTimeArray(f, self._disc_ts)

    def __add__(self, other: ArrayLike | TimeArray) -> TimeArray:
        if isinstance(other, get_args(ArrayLike)):
            other = ConstantTimeArray(jnp.asarray(other, dtype=cdtype()))
            return SummedTimeArray([self, other])
        elif isinstance(other, TimeArray):
            return SummedTimeArray([self, other])
        else:
            return NotImplemented


class SummedTimeArray(TimeArray):
    timearrays: list[TimeArray]

    @property
    def dtype(self) -> np.dtype:
        return self.timearrays[0].dtype

    @property
    def shape(self) -> tuple[int, ...]:
        return jnp.broadcast_shapes(*[tarray.shape for tarray in self.timearrays])

    @property
    def mT(self) -> TimeArray:
        return SummedTimeArray([tarray.mT for tarray in self.timearrays])

    @property
    def in_axes(self) -> PyTree[int]:
        return SummedTimeArray([tarray.in_axes for tarray in self.timearrays])

    @property
    def discontinuity_ts(self) -> Array | None:
        ts = [tarray.discontinuity_ts for tarray in self.timearrays]
        return _concatenate_sort(*ts)

    def reshape(self, *new_shape: int) -> TimeArray:
        return SummedTimeArray(
            [tarray.reshape(*new_shape) for tarray in self.timearrays]
        )

    def broadcast_to(self, *new_shape: int) -> TimeArray:
        return SummedTimeArray(
            [tarray.broadcast_to(*new_shape) for tarray in self.timearrays]
        )

    def conj(self) -> TimeArray:
        return SummedTimeArray([tarray.conj() for tarray in self.timearrays])

    def __call__(self, t: ScalarLike) -> Array:
        return jax.tree_util.tree_reduce(
            jnp.add, [tarray(t) for tarray in self.timearrays]
        )

    def __neg__(self) -> TimeArray:
        return SummedTimeArray([-tarray for tarray in self.timearrays])

    def __mul__(self, y: ArrayLike) -> TimeArray:
        return SummedTimeArray([tarray * y for tarray in self.timearrays])

    def __add__(self, other: ArrayLike | TimeArray) -> TimeArray:
        if isinstance(other, get_args(ArrayLike)):
            other = ConstantTimeArray(jnp.asarray(other, dtype=cdtype()))
            return SummedTimeArray([*self.timearrays, other])
        elif isinstance(other, TimeArray):
            return SummedTimeArray([*self.timearrays, other])
        else:
            return NotImplemented


class BatchedCallable(eqx.Module):
    # this class turns a callable into a PyTree that is vmap-compatible

    f: callable[[float], Array]
    indices: list[Array]

    def __init__(self, f: callable[[float], Scalar | Array]):
        # make f a valid PyTree with `Partial` and convert its output to an array
        self.f = jtu.Partial(lambda t: jnp.asarray(f(t)))
        shape = jax.eval_shape(f, 0.0).shape
        self.indices = list(jnp.indices(shape))

    def __call__(self, t: ScalarLike) -> Array:
        return self.f(t)[tuple(self.indices)]

    @property
    def dtype(self) -> tuple[int, ...]:
        return jax.eval_shape(self.f, 0.0).dtype

    @property
    def shape(self) -> tuple[int, ...]:
        return jax.eval_shape(self.f, 0.0).shape<|MERGE_RESOLUTION|>--- conflicted
+++ resolved
@@ -85,14 +85,10 @@
 
 
 def modulated(
-<<<<<<< HEAD
-    f: callable[[float], Scalar | Array], array: ArrayLike
-=======
-    f: callable[[float], Array],
+    f: callable[[float], Scalar | Array],
     array: ArrayLike,
     *,
     discontinuity_ts: ArrayLike | None = None,
->>>>>>> 53369323
 ) -> ModulatedTimeArray:
     r"""Instantiate a modulated time-array.
 
