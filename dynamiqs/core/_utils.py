from __future__ import annotations

import jax
import numpy as np
from jaxtyping import ArrayLike

from ..solver import Solver
from ..time_array import TimeArray, _factory_constant
from .abstract_solver import AbstractSolver


def _astimearray(x: ArrayLike | TimeArray) -> TimeArray:
    if isinstance(x, TimeArray):
        return x
    else:
        try:
            return _factory_constant(x)
<<<<<<< HEAD
        except TypeError:
            raise TypeError(
                'Input must be already be a `TimeArray` or an array-like object.'
            )
=======
        except TypeError as e:
            raise TypeError(
                'Input must be already be a `TimeArray` or an array-like object.'
            ) from e
>>>>>>> 6ac5c062


def get_solver_class(
    solvers: dict[Solver, AbstractSolver], solver: Solver
) -> AbstractSolver:
    if not isinstance(solver, tuple(solvers.keys())):
        supported_str = ', '.join(f'`{x.__name__}`' for x in solvers)
        raise TypeError(
            f'Solver of type `{type(solver).__name__}` is not supported (supported'
            f' solver types: {supported_str}).'
        )
    return solvers[type(solver)]


def compute_vmap(
    f: callable,
    cartesian_batching: bool,
    is_batched: list[bool | list[bool]],
    out_axes: list[int | None],
) -> callable:
    is_batched_flat = flatten(is_batched)
    if any(is_batched_flat):
        if cartesian_batching:
            # iteratively map over the first axis of each batched argument
            idx_batched = np.where(is_batched_flat)[0]
            # we apply the successive vmaps in reverse order, so that the output
            # batched dimensions are in the correct order
            for i in reversed(idx_batched):
                in_axes = [None] * len(is_batched_flat)
                in_axes[i] = 0
                # recover the original structure of the batched arguments
                in_axes = unflatten(in_axes, is_batched)
                # apply vmap
                f = jax.vmap(f, in_axes=in_axes, out_axes=out_axes)
        else:
            # map over the first axis of all batched arguments
            in_axes = list(np.where(is_batched_flat, 0, None))
            # recover the original structure of the batched arguments
            in_axes = unflatten(in_axes, is_batched)
            # apply vmap
            f = jax.vmap(f, in_axes=in_axes, out_axes=out_axes)

    return f


def flatten(lst):
    result = []
    for item in lst:
        if isinstance(item, list):
            result.extend(flatten(item))
        else:
            result.append(item)
    return result


def unflatten(flat_list, ref_list):
    result = []
    for item in ref_list:
        if isinstance(item, list):
            result.append(unflatten(flat_list, item))
        else:
            result.append(flat_list.pop(0))
    return result<|MERGE_RESOLUTION|>--- conflicted
+++ resolved
@@ -15,17 +15,10 @@
     else:
         try:
             return _factory_constant(x)
-<<<<<<< HEAD
-        except TypeError:
-            raise TypeError(
-                'Input must be already be a `TimeArray` or an array-like object.'
-            )
-=======
         except TypeError as e:
             raise TypeError(
                 'Input must be already be a `TimeArray` or an array-like object.'
             ) from e
->>>>>>> 6ac5c062
 
 
 def get_solver_class(
@@ -71,7 +64,7 @@
     return f
 
 
-def flatten(lst):
+def flatten(lst: list) -> list:
     result = []
     for item in lst:
         if isinstance(item, list):
@@ -81,7 +74,7 @@
     return result
 
 
-def unflatten(flat_list, ref_list):
+def unflatten(flat_list: list, ref_list: list) -> list:
     result = []
     for item in ref_list:
         if isinstance(item, list):
