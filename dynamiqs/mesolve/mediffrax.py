--- conflicted
+++ resolved
@@ -14,18 +14,11 @@
 from ..utils.utils import dag
 
 
-<<<<<<< HEAD
-=======
-class LindbladTerm(dx.ODETerm):
-    H: TimeArray  # (n, n)
-    Ls: list[TimeArray]  # (nL, n, n)
-    vector_field: callable[[Scalar, PyTree, PyTree], PyTree]
+class MEDiffraxSolver(DiffraxSolver, MESolver):
+    @property
+    def terms(self) -> dx.AbstractTerm:
+        # define Lindblad term drho/dt
 
-    def __init__(self, H: TimeArray, Ls: TimeArray):
-        self.H = H
-        self.Ls = Ls
-
-    def vector_field(self, t: Scalar, rho: PyTree, _args: PyTree) -> PyTree:
         # The Lindblad equation is:
         # (1) drho/dt = -i [H, rho] + L @ rho @ Ld - 0.5 Ld @ L @ rho - 0.5 rho @ Ld @ L
         # An alternative but similar equation is:
@@ -42,22 +35,8 @@
         # In practice, we still use (2) because it involves less matrix multiplications,
         # and is thus more efficient numerically with only a negligible numerical error
         # induced on the dynamics.
-        Ls = jnp.stack([L(t) for L in self.Ls])
-        Lsd = dag(Ls)
-        LdL = (Lsd @ Ls).sum(axis=0)
-        out = (-1j * self.H(t) - 0.5 * LdL) @ rho + 0.5 * (Ls @ rho @ Lsd).sum(0)
-        return out + dag(out)
-
-
->>>>>>> 1dae5bf8
-class MEDiffraxSolver(DiffraxSolver, MESolver):
-    @property
-    def terms(self) -> dx.AbstractTerm:
-        # define Lindblad term drho/dt
 
         def vector_field(t, y, _):  # noqa: ANN001, ANN202
-            # drho/dt = -i [H, rho] + L @ rho @ Ld - 0.5 Ld @ L @ rho - 0.5 rho @ Ld @ L
-            #         = {(-i H - 0.5 Ld @ L) @ rho + 0.5 L @ rho @ Ld} + h.c.
             Ls = jnp.stack([L(t) for L in self.Ls])
             Lsd = dag(Ls)
             LdL = (Lsd @ Ls).sum(axis=0)
