--- conflicted
+++ resolved
@@ -6,14 +6,9 @@
 from torch import Tensor
 
 from ..solvers.ode.fixed_solver import AdjointFixedSolver
-<<<<<<< HEAD
 from ..utils.solver_utils import cache, inv_sqrtm, kraus_map
 from ..utils.td_tensor import CallableTDTensor, ConstantTDTensor
-from ..utils.utils import trace
-=======
-from ..solvers.utils.utils import cache, inv_sqrtm, kraus_map
 from ..utils.utils import unit
->>>>>>> 4c096237
 from .me_solver import MESolver
 
 
@@ -56,13 +51,9 @@
 
         # compute rho(t+dt)
         rho = kraus_map(rho, M0) + kraus_map(rho, self.M1s)  # (b_H, b_rho, n, n)
-<<<<<<< HEAD
-        rho = rho / trace(rho)[..., None, None].real
-=======
-
-        # normalize by the trace
-        rho = unit(rho)
->>>>>>> 4c096237
+
+        # normalize by the trace
+        rho = unit(rho)
 
         return rho
 
@@ -90,12 +81,8 @@
 
         # compute rho(t-dt)
         rho = kraus_map(rho, M0rev) - kraus_map(rho, self.M1s)
-<<<<<<< HEAD
-        rho = rho / trace(rho)[..., None, None].real
-=======
-        # normalize by the trace
-        rho = unit(rho)
->>>>>>> 4c096237
+        # normalize by the trace
+        rho = unit(rho)
 
         # compute phi(t-dt)
         phi = kraus_map(phi, M0dag) + kraus_map(phi, self.M1sdag)
@@ -150,7 +137,7 @@
 
         # compute rho(t+dt)
         rho = kraus_map(rho, M0) + kraus_map(rho, self.M1s)  # (b_H, b_rho, n, n)
-        rho = rho / trace(rho)[..., None, None].real
+        rho = unit(rho)
 
         return rho
 
@@ -179,7 +166,7 @@
 
         # compute rho(t-dt)
         rho = kraus_map(rho, M0rev) - kraus_map(rho, self.M1srev)
-        rho = rho / trace(rho)[..., None, None].real
+        rho = unit(rho)
 
         # compute phi(t-dt)
         phi = kraus_map(phi, M0dag) + kraus_map(phi, self.M1sdag)
@@ -231,13 +218,9 @@
         # compute rho(t+dt)
         tmp = kraus_map(rho, M1s)  # (b_H, b_rho, n, n)
         rho = kraus_map(rho, M0) + tmp + 0.5 * kraus_map(tmp, M1s)  # (b_H, b_rho, n, n)
-<<<<<<< HEAD
-        rho = rho / trace(rho)[..., None, None].real  # (b_H, b_rho, n, n)
-=======
 
         # normalize by the trace
         rho = unit(rho)  # (b_H, b_rho, n, n)
->>>>>>> 4c096237
 
         return rho
 
@@ -274,12 +257,8 @@
         # compute rho(t-dt)
         tmp = kraus_map(rho, M1s)
         rho = kraus_map(rho, M0rev) - tmp + 0.5 * kraus_map(tmp, M1s)
-<<<<<<< HEAD
-        rho = rho / trace(rho)[..., None, None].real
-=======
-        # normalize by the trace
-        rho = unit(rho)
->>>>>>> 4c096237
+        # normalize by the trace
+        rho = unit(rho)
 
         # compute phi(t-dt)
         tmp = kraus_map(phi, M1sdag)
