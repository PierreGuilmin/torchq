--- conflicted
+++ resolved
@@ -2,12 +2,8 @@
 
 import torch
 
-<<<<<<< HEAD
 from .._utils import obj_type_str
-from ..options import Dopri5, Euler, Options, Rouchon1, Rouchon1_5, Rouchon2
-=======
 from ..options import Dopri5, Euler, Options, Rouchon1, Rouchon2
->>>>>>> e2f0a2d9
 from ..solvers.result import Result
 from ..solvers.utils.tensor_formatter import TensorFormatter
 from ..solvers.utils.utils import check_time_tensor
