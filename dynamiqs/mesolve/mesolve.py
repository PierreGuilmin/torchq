from __future__ import annotations

import logging
from functools import partial

import jax
import jax.numpy as jnp
from jax import Array
from jaxtyping import ArrayLike

from .._checks import check_shape, check_times
from .._utils import cdtype
from ..core._utils import (
    _astimearray,
<<<<<<< HEAD
    catch_xla_runtime_error,
    compute_vmap,
=======
    _cartesian_vectorize,
    _flat_vectorize,
>>>>>>> 3e1fdafd
    get_solver_class,
)
from ..gradient import Gradient
from ..options import Options
from ..result import MEResult
from ..solver import Dopri5, Dopri8, Euler, Propagator, Solver, Tsit5
from ..time_array import Shape, TimeArray
from ..utils.utils import todm
from .mediffrax import MEDopri5, MEDopri8, MEEuler, METsit5
from .mepropagator import MEPropagator

__all__ = ['mesolve']


def mesolve(
    H: ArrayLike | TimeArray,
    jump_ops: list[ArrayLike | TimeArray],
    rho0: ArrayLike,
    tsave: ArrayLike,
    *,
    exp_ops: list[ArrayLike] | None = None,
    solver: Solver = Tsit5(),  # noqa: B008
    gradient: Gradient | None = None,
    options: Options = Options(),  # noqa: B008
) -> MEResult:
    r"""Solve the Lindblad master equation.

    This function computes the evolution of the density matrix $\rho(t)$ at time $t$,
    starting from an initial state $\rho_0$, according to the Lindblad master
    equation ($\hbar=1$)
    $$
        \frac{\dd\rho(t)}{\dt} = -i[H(t), \rho(t)]
        + \sum_{k=1}^N \left(
            L_k(t) \rho(t) L_k^\dag(t)
            - \frac{1}{2} L_k^\dag(t) L_k(t) \rho(t)
            - \frac{1}{2} \rho(t) L_k^\dag(t) L_k(t)
        \right),
    $$
    where $H(t)$ is the system's Hamiltonian at time $t$ and $\{L_k(t)\}$ is a
    collection of jump operators at time $t$.

    Quote: Time-dependent Hamiltonian or jump operators
        If the Hamiltonian or the jump operators depend on time, they can be converted
        to time-arrays using [`dq.constant()`][dynamiqs.constant],
        [`dq.pwc()`][dynamiqs.pwc], [`dq.modulated()`][dynamiqs.modulated], or
        [`dq.timecallable()`][dynamiqs.timecallable]. See
        the [Time-dependent operators](../../tutorials/time-dependent-operators.md)
        tutorial for more details.

    Quote: Running multiple simulations concurrently
        The Hamiltonian `H`, the jump operators `jump_ops` and the initial density
        matrix `rho0` can be batched to solve multiple master equations concurrently.
        All other arguments are common to every batch. See the
        [Batching simulations](../../tutorials/batching-simulations.md) tutorial for
        more details.

    Args:
        H _(array-like or time-array of shape (...H, n, n))_: Hamiltonian.
        jump_ops _(list of array-like or time-array, each of shape (...Lk, n, n))_:
            List of jump operators.
        rho0 _(array-like of shape (...rho0, n, 1) or (...rho0, n, n))_: Initial state.
        tsave _(array-like of shape (ntsave,))_: Times at which the states and
            expectation values are saved. The equation is solved from `tsave[0]` to
            `tsave[-1]`, or from `t0` to `tsave[-1]` if `t0` is specified in `options`.
        exp_ops _(list of array-like, each of shape (n, n), optional)_: List of
            operators for which the expectation value is computed.
        solver: Solver for the integration. Defaults to
            [`dq.solver.Tsit5`][dynamiqs.solver.Tsit5] (supported:
            [`Tsit5`][dynamiqs.solver.Tsit5], [`Dopri5`][dynamiqs.solver.Dopri5],
            [`Dopri8`][dynamiqs.solver.Dopri8],
            [`Euler`][dynamiqs.solver.Euler],
            [`Rouchon1`][dynamiqs.solver.Rouchon1],
            [`Rouchon2`][dynamiqs.solver.Rouchon2],
            [`Propagator`][dynamiqs.solver.Propagator]).
        gradient: Algorithm used to compute the gradient.
        options: Generic options, see [`dq.Options`][dynamiqs.Options].

    Returns:
        [`dq.MEResult`][dynamiqs.MEResult] object holding the result of the Lindblad
            master  equation integration. Use the attributes `states` and `expects`
            to access saved quantities, more details in
            [`dq.MEResult`][dynamiqs.MEResult].
    """
    # === convert arguments
    H = _astimearray(H)
    jump_ops = [_astimearray(L) for L in jump_ops]
    rho0 = jnp.asarray(rho0, dtype=cdtype())
    tsave = jnp.asarray(tsave)
    exp_ops = jnp.asarray(exp_ops, dtype=cdtype()) if exp_ops is not None else None

    # === check arguments
    _check_mesolve_args(H, jump_ops, rho0, exp_ops)
    tsave = check_times(tsave, 'tsave')

    # === convert rho0 to density matrix
    rho0 = todm(rho0)

    # we implement the jitted vectorization in another function to pre-convert QuTiP
    # objects (which are not JIT-compatible) to JAX arrays
    return _vectorized_mesolve(
        H, jump_ops, rho0, tsave, exp_ops, solver, gradient, options
    )


@catch_xla_runtime_error
@partial(jax.jit, static_argnames=('solver', 'gradient', 'options'))
def _vectorized_mesolve(
    H: TimeArray,
    jump_ops: list[TimeArray],
    rho0: Array,
    tsave: Array,
    exp_ops: Array | None,
    solver: Solver,
    gradient: Gradient | None,
    options: Options,
) -> MEResult:
    # === vectorize function
    # we vectorize over H, jump_ops and rho0, all other arguments are not vectorized
    # `n_batch` is a pytree. Each leaf of this pytree gives the number of times
    # this leaf should be vmapped on.

    # the result is vectorized over `_saved` and `infos`
    out_axes = MEResult(None, None, None, None, 0, 0)

    if not options.cartesian_batching:
        broadcast_shape = jnp.broadcast_shapes(
            H.shape[:-2], rho0.shape[:-2], *[jump_op.shape[:-2] for jump_op in jump_ops]
        )

        def broadcast(x: TimeArray) -> TimeArray:
            return x.broadcast_to(*(broadcast_shape + x.shape[-2:]))

        H = broadcast(H)
        jump_ops = list(map(broadcast, jump_ops))
        rho0 = jnp.broadcast_to(rho0, broadcast_shape + rho0.shape[-2:])

    n_batch = (
        H.in_axes,
        [jump_op.in_axes for jump_op in jump_ops],
        Shape(rho0.shape[:-2]),
        Shape(),
        Shape(),
        Shape(),
        Shape(),
        Shape(),
    )

    # compute vectorized function with given batching strategy
    if options.cartesian_batching:
        f = _cartesian_vectorize(_mesolve, n_batch, out_axes)
    else:
        f = _flat_vectorize(_mesolve, n_batch, out_axes)

    # === apply vectorized function
    return f(H, jump_ops, rho0, tsave, exp_ops, solver, gradient, options)


def _mesolve(
    H: TimeArray,
    jump_ops: list[TimeArray],
    rho0: Array,
    tsave: Array,
    exp_ops: Array | None,
    solver: Solver,
    gradient: Gradient | None,
    options: Options,
) -> MEResult:
    # === select solver class
    solvers = {
        Euler: MEEuler,
        Dopri5: MEDopri5,
        Dopri8: MEDopri8,
        Tsit5: METsit5,
        Propagator: MEPropagator,
    }
    solver_class = get_solver_class(solvers, solver)

    # === check gradient is supported
    solver.assert_supports_gradient(gradient)

    # === init solver
    solver = solver_class(tsave, rho0, H, exp_ops, solver, gradient, options, jump_ops)

    # === run solver
    result = solver.run()

    # === return result
    return result  # noqa: RET504


def _check_mesolve_args(
    H: TimeArray, jump_ops: list[TimeArray], rho0: Array, exp_ops: Array | None
):
    # === check H shape
    check_shape(H, 'H', '(..., n, n)', subs={'...': '...H'})

    # === check jump_ops shape
    for i, L in enumerate(jump_ops):
        check_shape(L, f'jump_ops[{i}]', '(..., n, n)', subs={'...': f'...L{i}'})

    if len(jump_ops) == 0:
        logging.warning(
            'Argument `jump_ops` is an empty list, consider using `dq.sesolve()` to'
            ' solve the Schrödinger equation.'
        )

    # === check rho0 shape
    check_shape(rho0, 'rho0', '(..., n, 1)', '(..., n, n)', subs={'...': '...rho0'})

    # === check exp_ops shape
    if exp_ops is not None:
        check_shape(exp_ops, 'exp_ops', '(N, n, n)', subs={'N': 'len(exp_ops)'})<|MERGE_RESOLUTION|>--- conflicted
+++ resolved
@@ -12,13 +12,9 @@
 from .._utils import cdtype
 from ..core._utils import (
     _astimearray,
-<<<<<<< HEAD
-    catch_xla_runtime_error,
-    compute_vmap,
-=======
     _cartesian_vectorize,
     _flat_vectorize,
->>>>>>> 3e1fdafd
+    catch_xla_runtime_error,
     get_solver_class,
 )
 from ..gradient import Gradient
