<<<<<<< HEAD
from .apis.dsmesolve import *
=======
from .apis.floquet import *
>>>>>>> 7fc017dd
from .apis.mepropagator import *
from .apis.mesolve import *
from .apis.sepropagator import *
from .apis.sesolve import *

<<<<<<< HEAD
__all__ = ['mepropagator', 'mesolve', 'sesolve', 'dsmesolve', 'sepropagator']
=======
__all__ = ['mepropagator', 'mesolve', 'sesolve', 'smesolve', 'sepropagator', 'floquet']
>>>>>>> 7fc017dd
<|MERGE_RESOLUTION|>--- conflicted
+++ resolved
@@ -1,15 +1,8 @@
-<<<<<<< HEAD
 from .apis.dsmesolve import *
-=======
 from .apis.floquet import *
->>>>>>> 7fc017dd
 from .apis.mepropagator import *
 from .apis.mesolve import *
 from .apis.sepropagator import *
 from .apis.sesolve import *
 
-<<<<<<< HEAD
-__all__ = ['mepropagator', 'mesolve', 'sesolve', 'dsmesolve', 'sepropagator']
-=======
-__all__ = ['mepropagator', 'mesolve', 'sesolve', 'smesolve', 'sepropagator', 'floquet']
->>>>>>> 7fc017dd
+__all__ = ['mepropagator', 'mesolve', 'sesolve', 'dsmesolve', 'sepropagator', 'floquet']