--- conflicted
+++ resolved
@@ -1,10 +1,7 @@
 from __future__ import annotations
 
-<<<<<<< HEAD
-=======
 from abc import abstractmethod
 
->>>>>>> 8b218991
 import equinox as eqx
 from jax import Array
 from jaxtyping import Scalar
