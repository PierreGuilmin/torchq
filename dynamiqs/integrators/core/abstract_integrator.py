from __future__ import annotations

from abc import abstractmethod

import equinox as eqx
import jax.numpy as jnp
from jax import Array
from jaxtyping import PyTree, Scalar

from ..._utils import _concatenate_sort
from ...gradient import Gradient
from ...options import Options
from ...qarrays import QArray
from ...result import (
    MEPropagatorResult,
    MESolveResult,
    PropagatorSaved,
    Result,
    Saved,
    SEPropagatorResult,
    SESolveResult,
    SolveSaved,
)
from ...solver import Solver
from ...time_array import TimeArray
from ...utils.quantum_utils import expect


class AbstractIntegrator(eqx.Module):
    @abstractmethod
    def run(self) -> PyTree:
        pass


class BaseIntegrator(AbstractIntegrator):
    ts: Array
    y0: QArray
    H: TimeArray
<<<<<<< HEAD
    Es: list[QArray] | None
=======
>>>>>>> 7a5de4a3
    solver: Solver
    gradient: Gradient | None
    options: Options

    @property
    def t0(self) -> Scalar:
        return self.ts[0] if self.options.t0 is None else self.options.t0

    @property
    def t1(self) -> Scalar:
        return self.ts[-1]

    @property
    def discontinuity_ts(self) -> Array | None:
        return self.H.discontinuity_ts

    @abstractmethod
    def result(self, saved: Saved, infos: PyTree | None = None) -> Result:
        pass

    def collect_saved(self, saved: Saved, ylast: Array) -> Saved:
        # if save_states is False save only last state
        if not self.options.save_states:
            saved = eqx.tree_at(
                lambda x: x.ysave, saved, ylast, is_leaf=lambda x: x is None
            )
        return saved

    @abstractmethod
    def save(self, y: PyTree) -> Saved:
        pass


class SolveIntegrator(BaseIntegrator):
    Es: Array

    def save(self, y: PyTree) -> Saved:
        ysave, Esave, extra = None, None, None

        if self.options.save_states:
            ysave = y
        if self.Es is not None and len(self.Es) > 0:
            Esave = jnp.asarray([expect(E, y) for E in self.Es])
        if self.options.save_extra is not None:
            extra = self.options.save_extra(y)

        return SolveSaved(ysave, Esave, extra)

<<<<<<< HEAD
    def collect_saved(self, saved: Saved, ylast: QArray) -> Saved:
        # if save_states is False save only last state
        if not self.options.save_states:
            saved = eqx.tree_at(
                lambda x: x.ysave, saved, ylast, is_leaf=lambda x: x is None
            )
=======
    def collect_saved(self, saved: Saved, ylast: Array) -> Saved:
        saved = super().collect_saved(saved, ylast)
>>>>>>> 7a5de4a3

        # reorder Esave after jax.lax.scan stacking (ntsave, nE) -> (nE, ntsave)
        Esave = saved.Esave
        if Esave is not None:
            Esave = Esave.swapaxes(-1, -2)
            saved = eqx.tree_at(lambda x: x.Esave, saved, Esave)

        return saved


class PropagatorIntegrator(BaseIntegrator):
    def save(self, y: PyTree) -> Saved:
        ysave = y if self.options.save_states else None
        return PropagatorSaved(ysave)


class MEIntegrator(BaseIntegrator):
    Ls: list[TimeArray]

    @property
    def discontinuity_ts(self) -> Array | None:
        ts = [x.discontinuity_ts for x in [self.H, *self.Ls]]
        return _concatenate_sort(*ts)


class SESolveIntegrator(SolveIntegrator):
    def result(self, saved: Saved, infos: PyTree | None = None) -> Result:
        return SESolveResult(
            self.ts, self.solver, self.gradient, self.options, saved, infos
        )


class MESolveIntegrator(SolveIntegrator, MEIntegrator):
    def result(self, saved: Saved, infos: PyTree | None = None) -> Result:
        return MESolveResult(
            self.ts, self.solver, self.gradient, self.options, saved, infos
        )


class SEPropagatorIntegrator(PropagatorIntegrator):
    def result(self, saved: Saved, infos: PyTree | None = None) -> Result:
        return SEPropagatorResult(
            self.ts, self.solver, self.gradient, self.options, saved, infos
        )


class MEPropagatorIntegrator(PropagatorIntegrator, MEIntegrator):
    def result(self, saved: Saved, infos: PyTree | None = None) -> Result:
        return MEPropagatorResult(
            self.ts, self.solver, self.gradient, self.options, saved, infos
        )<|MERGE_RESOLUTION|>--- conflicted
+++ resolved
@@ -3,7 +3,6 @@
 from abc import abstractmethod
 
 import equinox as eqx
-import jax.numpy as jnp
 from jax import Array
 from jaxtyping import PyTree, Scalar
 
@@ -36,10 +35,6 @@
     ts: Array
     y0: QArray
     H: TimeArray
-<<<<<<< HEAD
-    Es: list[QArray] | None
-=======
->>>>>>> 7a5de4a3
     solver: Solver
     gradient: Gradient | None
     options: Options
@@ -60,7 +55,7 @@
     def result(self, saved: Saved, infos: PyTree | None = None) -> Result:
         pass
 
-    def collect_saved(self, saved: Saved, ylast: Array) -> Saved:
+    def collect_saved(self, saved: Saved, ylast: QArray) -> Saved:
         # if save_states is False save only last state
         if not self.options.save_states:
             saved = eqx.tree_at(
@@ -74,7 +69,7 @@
 
 
 class SolveIntegrator(BaseIntegrator):
-    Es: Array
+    Es: QArray
 
     def save(self, y: PyTree) -> Saved:
         ysave, Esave, extra = None, None, None
@@ -82,23 +77,14 @@
         if self.options.save_states:
             ysave = y
         if self.Es is not None and len(self.Es) > 0:
-            Esave = jnp.asarray([expect(E, y) for E in self.Es])
+            Esave = expect(self.Es, y)
         if self.options.save_extra is not None:
             extra = self.options.save_extra(y)
 
         return SolveSaved(ysave, Esave, extra)
 
-<<<<<<< HEAD
     def collect_saved(self, saved: Saved, ylast: QArray) -> Saved:
-        # if save_states is False save only last state
-        if not self.options.save_states:
-            saved = eqx.tree_at(
-                lambda x: x.ysave, saved, ylast, is_leaf=lambda x: x is None
-            )
-=======
-    def collect_saved(self, saved: Saved, ylast: Array) -> Saved:
         saved = super().collect_saved(saved, ylast)
->>>>>>> 7a5de4a3
 
         # reorder Esave after jax.lax.scan stacking (ntsave, nE) -> (nE, ntsave)
         Esave = saved.Esave
