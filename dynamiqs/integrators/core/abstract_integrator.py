--- conflicted
+++ resolved
@@ -9,11 +9,6 @@
 
 from ..._utils import _concatenate_sort
 from ...gradient import Gradient
-<<<<<<< HEAD
-from ...options import Options
-from ...qarrays import QArray
-=======
->>>>>>> 19b11e9d
 from ...result import (
     MEPropagatorResult,
     MESolveResult,
@@ -55,11 +50,6 @@
 
     y0: PyTree
     ts: Array
-<<<<<<< HEAD
-    y0: QArray
-    H: TimeArray
-=======
->>>>>>> 19b11e9d
     solver: Solver
     gradient: Gradient | None
 
@@ -73,23 +63,7 @@
 
     @property
     @abstractmethod
-<<<<<<< HEAD
-    def result(self, saved: Saved, infos: PyTree | None = None) -> Result:
-        pass
-
-    def postprocess_saved(self, saved: Saved, ylast: QArray) -> Saved:
-        # if save_states is False save only last state
-        if not self.options.save_states:
-            saved = eqx.tree_at(
-                lambda x: x.ysave, saved, ylast, is_leaf=lambda x: x is None
-            )
-        return saved
-
-    @abstractmethod
-    def save(self, y: PyTree) -> Saved:
-=======
     def discontinuity_ts(self) -> Array | None:
->>>>>>> 19b11e9d
         pass
 
     def result(self, saved: Saved, infos: PyTree | None = None) -> Result:
@@ -97,25 +71,11 @@
             self.ts, self.solver, self.gradient, self.options, saved, infos
         )
 
-<<<<<<< HEAD
-class SolveIntegrator(BaseIntegrator):
-    Es: QArray
-=======
->>>>>>> 19b11e9d
 
 class SEIntegrator(BaseIntegrator, SEInterface):
     """Integrator for the Schrödinger equation."""
 
-<<<<<<< HEAD
-    def postprocess_saved(self, saved: Saved, ylast: QArray) -> Saved:
-        saved = super().postprocess_saved(saved, ylast)
-        # reorder Esave after jax.lax.scan stacking (ntsave, nE) -> (nE, ntsave)
-        if saved.Esave is not None:
-            saved = eqx.tree_at(lambda x: x.Esave, saved, saved.Esave.swapaxes(-1, -2))
-        return saved
-=======
     # subclasses should implement: run()
->>>>>>> 19b11e9d
 
     @property
     def discontinuity_ts(self) -> Array | None:
