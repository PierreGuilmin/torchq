--- conflicted
+++ resolved
@@ -225,8 +225,12 @@
             tmp = (-1j * self.H(t) - 0.5 * LdL) @ y + 0.5 * (L @ y @ Ld).sum(0)
             return tmp + dag(tmp)
 
-<<<<<<< HEAD
-        return dx.ODETerm(vector_field)
+        def vector_field_unitary(t, y, _):  # noqa: ANN001, ANN202
+            tmp = -1j * self.H(t) @ y
+            return tmp + dag(tmp)
+
+        vf = vector_field_dissipative if len(self.Ls) > 0 else vector_field_unitary
+        return dx.ODETerm(vf)
 
 
 class MCDiffraxIntegrator(DiffraxIntegrator, MCInterface):
@@ -243,12 +247,4 @@
             y = -1j * (self.H(t) - 1j * 0.5 * LdL) @ y
             return y
 
-        return dx.ODETerm(vector_field)
-=======
-        def vector_field_unitary(t, y, _):  # noqa: ANN001, ANN202
-            tmp = -1j * self.H(t) @ y
-            return tmp + dag(tmp)
-
-        vf = vector_field_dissipative if len(self.Ls) > 0 else vector_field_unitary
-        return dx.ODETerm(vf)
->>>>>>> b65748da
+        return dx.ODETerm(vector_field)