from __future__ import annotations

import warnings
from abc import abstractmethod

import diffrax as dx
import equinox as eqx
import jax.numpy as jnp
from jax import Array
from jaxtyping import PyTree

from ...gradient import Autograd, CheckpointAutograd
<<<<<<< HEAD
from ...result import Saved, SMESolveSaved
from ...utils.quantum_utils.general import dag, trace, tracemm
from .abstract_integrator import BaseIntegrator, MEIntegrator, SMEIntegrator
=======
from ...result import Result
from ...utils.quantum_utils.general import dag
from .abstract_integrator import BaseIntegrator
from .save_mixin import SaveMixin
from .interfaces import SEInterface, MEInterface
>>>>>>> 0a47d134


class DiffraxIntegrator(BaseIntegrator, SaveMixin):
    """Integrator using the Diffrax library."""

<<<<<<< HEAD
    stepsize_controller: dx.AbstractVar[dx.AbstractStepSizeController]
    dt0: dx.AbstractVar[float | None]
    max_steps: dx.AbstractVar[int]
    diffrax_solver: dx.AbstractVar[dx.AbstractSolver]
    terms: dx.AbstractVar[dx.AbstractTerm]
    saveat: dx.SaveAt
=======
    # subclasses should implement: stepsize_controller, dt0, max_steps, diffrax_solver,
    # terms, discontinuity_ts, infos()
>>>>>>> 0a47d134

    @property
    @abstractmethod
    def stepsize_controller(self) -> dx.AbstractStepSizeController:
        pass

    @property
    @abstractmethod
    def dt0(self) -> float | None:
        pass

    @property
    @abstractmethod
    def max_steps(self) -> int:
        pass

<<<<<<< HEAD
        # prepare saveat argument
        fn = lambda t, y, args: self.save(y)  # noqa: ARG005
        save_a = dx.SubSaveAt(ts=self.ts, fn=fn)  # save solution regularly
        save_b = dx.SubSaveAt(t1=True)  # save last state
        self.saveat = dx.SaveAt(subs=[save_a, save_b])

    def run(self) -> PyTree:
=======
    @property
    @abstractmethod
    def diffrax_solver(self) -> dx.AbstractSolver:
        pass

    @property
    @abstractmethod
    def terms(self) -> dx.AbstractTerm:
        pass

    def run(self) -> Result:
>>>>>>> 0a47d134
        with warnings.catch_warnings():
            # TODO: remove once complex support is stabilized in diffrax
            warnings.simplefilter('ignore', UserWarning)
            # TODO: remove once https://github.com/patrick-kidger/diffrax/issues/445 is
            # closed
            warnings.simplefilter('ignore', FutureWarning)

            # === prepare adjoint argument
            if self.gradient is None:
                adjoint = dx.RecursiveCheckpointAdjoint()
            elif isinstance(self.gradient, CheckpointAutograd):
                adjoint = dx.RecursiveCheckpointAdjoint(self.gradient.ncheckpoints)
            elif isinstance(self.gradient, Autograd):
                adjoint = dx.DirectAdjoint()

            # === solve differential equation with diffrax
            solution = dx.diffeqsolve(
                self.terms,
                self.diffrax_solver,
                t0=self.t0,
                t1=self.t1,
                dt0=self.dt0,
                y0=self.y0,
                saveat=self.saveat,
                stepsize_controller=self.stepsize_controller,
                adjoint=adjoint,
                max_steps=self.max_steps,
                progress_meter=self.options.progress_meter.to_diffrax(),
            )

        # === collect and return results
<<<<<<< HEAD
        saved = self.solution_to_saved(solution.ys)
=======
        saved = self.postprocess_saved(*solution.ys)
>>>>>>> 0a47d134
        return self.result(saved, infos=self.infos(solution.stats))

    def solution_to_saved(self, ys: PyTree) -> Saved:
        # === collect and return results
        save_a, save_b = ys
        saved, ylast = save_a, save_b
        return self.collect_saved(saved, ylast)

    @abstractmethod
    def infos(self, stats: dict[str, Array]) -> PyTree:
        pass


class FixedStepDiffraxIntegrator(DiffraxIntegrator):
    """Integrator using a fixed step Diffrax solver."""

    # subclasses should implement: diffrax_solver, terms, discontinuity_ts

    class Infos(eqx.Module):
        nsteps: Array

        def __str__(self) -> str:
            if self.nsteps.ndim >= 1:
                # note: fixed step solvers always make the same number of steps
                return (
                    f'{int(self.nsteps.mean())} steps | infos shape {self.nsteps.shape}'
                )
            return f'{self.nsteps} steps'

    def infos(self, stats: dict[str, Array]) -> PyTree:
        return self.Infos(stats['num_steps'])

    @property
    def stepsize_controller(self) -> dx.AbstractStepSizeController:
        return dx.ConstantStepSize()

    @property
    def dt0(self) -> float | None:
        return self.solver.dt

    @property
    def max_steps(self) -> int:
        return 100_000  # TODO: fix hard-coded max_steps


class AdaptiveStepDiffraxIntegrator(DiffraxIntegrator):
    """Integrator using an adaptive step Diffrax solver."""

    # subclasses should implement: diffrax_solver, terms, discontinuity_ts

    class Infos(eqx.Module):
        nsteps: Array
        naccepted: Array
        nrejected: Array

        def __str__(self) -> str:
            if self.nsteps.ndim >= 1:
                return (
                    f'avg. {self.nsteps.mean():.1f} steps ({self.naccepted.mean():.1f}'
                    f' accepted, {self.nrejected.mean():.1f} rejected) | infos shape'
                    f' {self.nsteps.shape}'
                )
            return (
                f'{self.nsteps} steps ({self.naccepted} accepted,'
                f' {self.nrejected} rejected)'
            )

    def infos(self, stats: dict[str, Array]) -> PyTree:
        return self.Infos(
            stats['num_steps'], stats['num_accepted_steps'], stats['num_rejected_steps']
        )

    @property
    def stepsize_controller(self) -> dx.AbstractStepSizeController:
        return dx.PIDController(
            rtol=self.solver.rtol,
            atol=self.solver.atol,
            safety=self.solver.safety_factor,
            factormin=self.solver.min_factor,
            factormax=self.solver.max_factor,
            jump_ts=self.discontinuity_ts,
        )

    @property
    def dt0(self) -> float | None:
        return None

    @property
    def max_steps(self) -> int:
        return self.solver.max_steps


# fmt: off
# ruff: noqa
class EulerIntegrator(FixedStepDiffraxIntegrator): diffrax_solver = dx.Euler()
class Dopri5Integrator(AdaptiveStepDiffraxIntegrator): diffrax_solver = dx.Dopri5()
class Dopri8Integrator(AdaptiveStepDiffraxIntegrator): diffrax_solver = dx.Dopri8()
class Tsit5Integrator(AdaptiveStepDiffraxIntegrator): diffrax_solver = dx.Tsit5()
class Kvaerno3Integrator(AdaptiveStepDiffraxIntegrator): diffrax_solver = dx.Kvaerno3()
class Kvaerno5Integrator(AdaptiveStepDiffraxIntegrator): diffrax_solver = dx.Kvaerno5()
# fmt: on


class SEDiffraxIntegrator(DiffraxIntegrator, SEInterface):
    """Integrator solving the Schrödinger equation with Diffrax."""

    # subclasses should implement: diffrax_solver, discontinuity_ts

<<<<<<< HEAD
class Kvaerno3Integrator(AdaptiveStepIntegrator):
    diffrax_solver = dx.Kvaerno3()


class Kvaerno5Integrator(AdaptiveStepIntegrator):
    diffrax_solver = dx.Kvaerno5()


class MilsteinIntegrator(AdaptiveStepIntegrator):
    diffrax_solver = dx.HalfSolver(dx.ItoMilstein())


class SEDiffraxIntegrator(DiffraxIntegrator):
=======
>>>>>>> 0a47d134
    @property
    def terms(self) -> dx.AbstractTerm:
        # define Schrödinger term d|psi>/dt = - i H |psi>
        vector_field = lambda t, y, _: -1j * self.H(t) @ y
        return dx.ODETerm(vector_field)


class MEDiffraxIntegrator(DiffraxIntegrator, MEInterface):
    """Integrator solving the Lindblad master equation with Diffrax."""

    # subclasses should implement: diffrax_solver, discontinuity_ts

    @property
    def terms(self) -> dx.AbstractTerm:
        # define Lindblad term drho/dt

        # The Lindblad equation for a single loss channel is:
        # (1) drho/dt = -i [H, rho] + L @ rho @ Ld - 0.5 Ld @ L @ rho - 0.5 rho @ Ld @ L
        # An alternative but similar equation is:
        # (2) drho/dt = (-i H @ rho + 0.5 L @ rho @ Ld - 0.5 Ld @ L @ rho) + h.c.
        # While (1) and (2) are equivalent assuming that rho is hermitian, they differ
        # once you take into account numerical errors.
        # Decomposing rho = rho_s + rho_a with Hermitian rho_s and anti-Hermitian rho_a,
        # we get that:
        #  - if rho evolves according to (1), both rho_s and rho_a also evolve
        #    according to (1);
        #  - if rho evolves according to (2), rho_s evolves closely to (1) up
        #    to a constant error that depends on rho_a (which is small up to numerical
        #    precision), while rho_a is strictly constant.
        # In practice, we still use (2) because it involves less matrix multiplications,
        # and is thus more efficient numerically with only a negligible numerical error
        # induced on the dynamics.

        def vector_field(t, y, _):  # noqa: ANN001, ANN202
            Ls = jnp.stack([L(t) for L in self.Ls])
            Lsd = dag(Ls)
            LdL = (Lsd @ Ls).sum(0)
            tmp = (-1j * self.H(t) - 0.5 * LdL) @ y + 0.5 * (Ls @ y @ Lsd).sum(0)
            return tmp + dag(tmp)

        return dx.ODETerm(vector_field)


# state for the diffrax solver for SMEs
class Y(eqx.Module):
    rho: Array
    dYt: Array


class MeasurementTerm(dx.ControlTerm):
    def prod(self, vf: dx.VF, control: dx.Control) -> dx.Y:
        dW = control
        rho = (vf.rho * dW[:, None, None]).sum(0)  # (n, n)
        return Y(rho, dW)


class SMEDiffraxIntegrator(DiffraxIntegrator, SMEIntegrator):
    wiener: dx.VirtualBrownianTree

    def __init__(self, *args):
        # === pass all init arguments to `BaseSolver`
        super().__init__(*args)

        # === define save function to save measurement results
        fn = lambda t, y, args: y.dYt  # noqa: ARG005
        save_c = dx.SubSaveAt(ts=self.tmeas, fn=fn)  # save measurement results
        self.saveat.subs.append(save_c)

        # === define initial augmented state
        self.y0 = Y(self.y0, jnp.empty(len(self.etas)))

        # === define wiener process
        self.wiener = dx.VirtualBrownianTree(
            self.t0, self.t1, tol=1e-3, shape=(len(self.etas),), key=self.key
        )  # todo: fix hard-coded tol

    @property
    def terms(self) -> dx.AbstractTerm:
        # === define deterministic term
        # This contains everything before the "dt" in the SME:
        # - lindblad term for drho
        # - sqrt(eta) Tr[(L+Ld) @ rho] for dYt
        def vector_field_deterministic(t, y, _):  # noqa: ANN001, ANN202
            # state
            Ls = jnp.stack([L(t) for L in self.Ls])
            Lsd = dag(Ls)
            LdL = (Lsd @ Ls).sum(0)
            H = self.H(t)
            tmp = (-1j * H - 0.5 * LdL) @ y.rho + 0.5 * (Ls @ y.rho @ Lsd).sum(0)
            rho = tmp + dag(tmp)

            # signal
            Lms = jnp.stack([L(t) for L in self.Lms])
            tr_Lms_rho = tracemm(Lms, y.rho)
            dYt = jnp.sqrt(self.etas) * (tr_Lms_rho + tr_Lms_rho.conj()).real  # (nLm,)

            return Y(rho, dYt)

        lindblad_term = dx.ODETerm(vector_field_deterministic)

        # === define stochastic term
        # This contains everything before the "dWt" in the SME:
        # - measurement backaction term for drho
        # - simply dWt for dYt
        def vector_field_stochastic(t, y, _):  # noqa: ANN001, ANN202
            # \sqrt\eta (L @ rho + rho @ Ld - Tr[L @ rho + rho @ Ld] rho) dWt
            Lms = jnp.stack([L(t) for L in self.Lms])
            Lms_rho = Lms @ y.rho
            tmp = Lms_rho + dag(Lms_rho)
            tr = trace(tmp).real

            # state
            etas = self.etas[:, None, None]  # (nLm, n, n)
            tr = tr[:, None, None]  # (nLm, n, n)
            rho = jnp.sqrt(etas) * (tmp - tr * y.rho)  # (nLm, n, n)

            # signal
            # we use jnp.empty because this quantity is ignored later, in prod() we
            # throw the stochastic part away because there is no signal-dependent term
            # in the stochastic part, it's just dYt = deterministic + dWt
            dYt = jnp.empty(len(self.etas))

            return Y(rho, dYt)

        control = self.wiener
        measurement_term = MeasurementTerm(vector_field_stochastic, control)

        # === combine and return both terms
        return dx.MultiTerm(lindblad_term, measurement_term)

    def solution_to_saved(self, ys: PyTree) -> Saved:
        # === collect and return results
        save_a, save_b, save_c = ys
        saved, ylast, integrated_dYt = save_a, save_b, save_c

        # Diffrax integrates the state from t0 to t1. In this case, the state is
        # (rho, dYt). So we recover the signal by simply diffing the resulting array.
        Jsave = jnp.diff(integrated_dYt, axis=0)

        saved = SMESolveSaved(saved.ysave, saved.Esave, saved.extra, Jsave)
        return self.collect_saved(saved, ylast)<|MERGE_RESOLUTION|>--- conflicted
+++ resolved
@@ -10,33 +10,18 @@
 from jaxtyping import PyTree
 
 from ...gradient import Autograd, CheckpointAutograd
-<<<<<<< HEAD
-from ...result import Saved, SMESolveSaved
+from ...result import Result
 from ...utils.quantum_utils.general import dag, trace, tracemm
-from .abstract_integrator import BaseIntegrator, MEIntegrator, SMEIntegrator
-=======
-from ...result import Result
-from ...utils.quantum_utils.general import dag
-from .abstract_integrator import BaseIntegrator
+from .abstract_integrator import BaseIntegrator, SMEBaseIntegrator
 from .save_mixin import SaveMixin
-from .interfaces import SEInterface, MEInterface
->>>>>>> 0a47d134
+from .interfaces import SEInterface, MEInterface, SMEInterface
 
 
 class DiffraxIntegrator(BaseIntegrator, SaveMixin):
     """Integrator using the Diffrax library."""
 
-<<<<<<< HEAD
-    stepsize_controller: dx.AbstractVar[dx.AbstractStepSizeController]
-    dt0: dx.AbstractVar[float | None]
-    max_steps: dx.AbstractVar[int]
-    diffrax_solver: dx.AbstractVar[dx.AbstractSolver]
-    terms: dx.AbstractVar[dx.AbstractTerm]
-    saveat: dx.SaveAt
-=======
     # subclasses should implement: stepsize_controller, dt0, max_steps, diffrax_solver,
     # terms, discontinuity_ts, infos()
->>>>>>> 0a47d134
 
     @property
     @abstractmethod
@@ -53,27 +38,24 @@
     def max_steps(self) -> int:
         pass
 
-<<<<<<< HEAD
-        # prepare saveat argument
+    @property
+    @abstractmethod
+    def diffrax_solver(self) -> dx.AbstractSolver:
+        pass
+
+    @property
+    @abstractmethod
+    def terms(self) -> dx.AbstractTerm:
+        pass
+
+    @property
+    def saveat(self) -> dx.SaveAt:
         fn = lambda t, y, args: self.save(y)  # noqa: ARG005
-        save_a = dx.SubSaveAt(ts=self.ts, fn=fn)  # save solution regularly
-        save_b = dx.SubSaveAt(t1=True)  # save last state
-        self.saveat = dx.SaveAt(subs=[save_a, save_b])
-
-    def run(self) -> PyTree:
-=======
-    @property
-    @abstractmethod
-    def diffrax_solver(self) -> dx.AbstractSolver:
-        pass
-
-    @property
-    @abstractmethod
-    def terms(self) -> dx.AbstractTerm:
-        pass
+        subsaveat_a = dx.SubSaveAt(ts=self.ts, fn=fn)  # save solution regularly
+        subsaveat_b = dx.SubSaveAt(t1=True)  # save last state
+        return dx.SaveAt(subs=[subsaveat_a, subsaveat_b])
 
     def run(self) -> Result:
->>>>>>> 0a47d134
         with warnings.catch_warnings():
             # TODO: remove once complex support is stabilized in diffrax
             warnings.simplefilter('ignore', UserWarning)
@@ -105,18 +87,8 @@
             )
 
         # === collect and return results
-<<<<<<< HEAD
-        saved = self.solution_to_saved(solution.ys)
-=======
         saved = self.postprocess_saved(*solution.ys)
->>>>>>> 0a47d134
         return self.result(saved, infos=self.infos(solution.stats))
-
-    def solution_to_saved(self, ys: PyTree) -> Saved:
-        # === collect and return results
-        save_a, save_b = ys
-        saved, ylast = save_a, save_b
-        return self.collect_saved(saved, ylast)
 
     @abstractmethod
     def infos(self, stats: dict[str, Array]) -> PyTree:
@@ -210,6 +182,7 @@
 class Tsit5Integrator(AdaptiveStepDiffraxIntegrator): diffrax_solver = dx.Tsit5()
 class Kvaerno3Integrator(AdaptiveStepDiffraxIntegrator): diffrax_solver = dx.Kvaerno3()
 class Kvaerno5Integrator(AdaptiveStepDiffraxIntegrator): diffrax_solver = dx.Kvaerno5()
+class MilsteinIntegrator(AdaptiveStepDiffraxIntegrator): diffrax_solver = dx.HalfSolver(dx.ItoMilstein())
 # fmt: on
 
 
@@ -218,22 +191,6 @@
 
     # subclasses should implement: diffrax_solver, discontinuity_ts
 
-<<<<<<< HEAD
-class Kvaerno3Integrator(AdaptiveStepIntegrator):
-    diffrax_solver = dx.Kvaerno3()
-
-
-class Kvaerno5Integrator(AdaptiveStepIntegrator):
-    diffrax_solver = dx.Kvaerno5()
-
-
-class MilsteinIntegrator(AdaptiveStepIntegrator):
-    diffrax_solver = dx.HalfSolver(dx.ItoMilstein())
-
-
-class SEDiffraxIntegrator(DiffraxIntegrator):
-=======
->>>>>>> 0a47d134
     @property
     def terms(self) -> dx.AbstractTerm:
         # define Schrödinger term d|psi>/dt = - i H |psi>
@@ -290,17 +247,22 @@
         return Y(rho, dW)
 
 
-class SMEDiffraxIntegrator(DiffraxIntegrator, SMEIntegrator):
+class SMEDiffraxIntegrator(DiffraxIntegrator, SMEBaseIntegrator, SMEInterface):
+    """Integrator solving the diffusive SME with Diffrax."""
+
+    # subclasses should implement: diffrax_solver, discontinuity_ts
+
     wiener: dx.VirtualBrownianTree
 
-    def __init__(self, *args):
-        # === pass all init arguments to `BaseSolver`
-        super().__init__(*args)
-
+    @property
+    def saveat(self) -> dx.SaveAt:
         # === define save function to save measurement results
         fn = lambda t, y, args: y.dYt  # noqa: ARG005
         save_c = dx.SubSaveAt(ts=self.tmeas, fn=fn)  # save measurement results
-        self.saveat.subs.append(save_c)
+        return super().saveat.subs.append(save_c)
+
+    def __init__(self, *args):
+        super().__init__(*args)
 
         # === define initial augmented state
         self.y0 = Y(self.y0, jnp.empty(len(self.etas)))
@@ -362,16 +324,4 @@
         measurement_term = MeasurementTerm(vector_field_stochastic, control)
 
         # === combine and return both terms
-        return dx.MultiTerm(lindblad_term, measurement_term)
-
-    def solution_to_saved(self, ys: PyTree) -> Saved:
-        # === collect and return results
-        save_a, save_b, save_c = ys
-        saved, ylast, integrated_dYt = save_a, save_b, save_c
-
-        # Diffrax integrates the state from t0 to t1. In this case, the state is
-        # (rho, dYt). So we recover the signal by simply diffing the resulting array.
-        Jsave = jnp.diff(integrated_dYt, axis=0)
-
-        saved = SMESolveSaved(saved.ysave, saved.Esave, saved.extra, Jsave)
-        return self.collect_saved(saved, ylast)+        return dx.MultiTerm(lindblad_term, measurement_term)