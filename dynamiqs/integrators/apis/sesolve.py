from __future__ import annotations

from functools import partial

import jax
import jax.numpy as jnp
from jax import Array
from jaxtyping import ArrayLike

from ..._checks import check_shape, check_times
from ...gradient import Gradient
from ...options import Options
from ...qarrays import QArray, QArrayLike, asqarray
from ...result import SEResult
from ...solver import (
    Dopri5,
    Dopri8,
    Euler,
    Kvaerno3,
    Kvaerno5,
    Propagator,
    Solver,
    Tsit5,
)
from ...time_array import Shape, TimeArray
from .._utils import (
    _astimearray,
    _cartesian_vectorize,
    _flat_vectorize,
    catch_xla_runtime_error,
    get_integrator_class,
)
from ..sesolve.diffrax_integrator import (
    SESolveDopri5Integrator,
    SESolveDopri8Integrator,
    SESolveEulerIntegrator,
    SESolveKvaerno3Integrator,
    SESolveKvaerno5Integrator,
    SESolveTsit5Integrator,
)
from ..sesolve.propagator_integrator import SESolvePropagatorIntegrator


def sesolve(
    H: QArrayLike | TimeArray,
    psi0: QArrayLike,
    tsave: ArrayLike,
    *,
    exp_ops: list[QArrayLike] | None = None,
    solver: Solver = Tsit5(),  # noqa: B008
    gradient: Gradient | None = None,
    options: Options = Options(),  # noqa: B008
) -> SEResult:
    r"""Solve the Schrödinger equation.

    This function computes the evolution of the state vector $\ket{\psi(t)}$ at time
    $t$, starting from an initial state $\ket{\psi_0}$, according to the Schrödinger
    equation (with $\hbar=1$ and where time is implicit(1))
    $$
        \frac{\dd\ket{\psi}}{\dt} = -i H \ket{\psi},
    $$
    where $H$ is the system's Hamiltonian.
    { .annotate }

    1. With explicit time dependence:
        - $\ket\psi\to\ket{\psi(t)}$
        - $H\to H(t)$

    Note-: Defining a time-dependent Hamiltonian
        If the Hamiltonian depends on time, it can be converted to a time-array using
        [`dq.constant()`][dynamiqs.constant], [`dq.pwc()`][dynamiqs.pwc],
        [`dq.modulated()`][dynamiqs.modulated], or
        [`dq.timecallable()`][dynamiqs.timecallable]. See the
        [Time-dependent operators](../../documentation/basics/time-dependent-operators.md)
        tutorial for more details.

    Note-: Running multiple simulations concurrently
        Both the Hamiltonian `H` and the initial state `psi0` can be batched to
        solve multiple Schrödinger equations concurrently. All other arguments are
        common to every batch. See the
        [Batching simulations](../../documentation/basics/batching-simulations.md)
        tutorial for more details.

    Args:
        H _(qarray-like or time-array of shape (...H, n, n))_: Hamiltonian.
        psi0 _(qarray-like of shape (...psi0, n, 1))_: Initial state.
        tsave _(array-like of shape (ntsave,))_: Times at which the states and
            expectation values are saved. The equation is solved from `tsave[0]` to
            `tsave[-1]`, or from `t0` to `tsave[-1]` if `t0` is specified in `options`.
        exp_ops _(list of qarray-like, each of shape (n, n), optional)_: List of
            operators for which the expectation value is computed.
        solver: Solver for the integration. Defaults to
            [`dq.solver.Tsit5`][dynamiqs.solver.Tsit5] (supported:
            [`Tsit5`][dynamiqs.solver.Tsit5], [`Dopri5`][dynamiqs.solver.Dopri5],
            [`Dopri8`][dynamiqs.solver.Dopri8],
            [`Kvaerno3`][dynamiqs.solver.Kvaerno3],
            [`Kvaerno5`][dynamiqs.solver.Kvaerno5],
            [`Euler`][dynamiqs.solver.Euler],
            [`Propagator`][dynamiqs.solver.Propagator]).

        gradient: Algorithm used to compute the gradient.
        options: Generic options, see [`dq.Options`][dynamiqs.Options].

    Returns:
        [`dq.SEResult`][dynamiqs.SEResult] object holding the result of the
            Schrödinger equation integration. Use the attributes `states` and `expects`
            to access saved quantities, more details in
            [`dq.SEResult`][dynamiqs.SEResult].
    """  # noqa: E501
    # === convert arguments
    H = _astimearray(H)
    psi0 = asqarray(psi0)
    tsave = jnp.asarray(tsave)
<<<<<<< HEAD
    if exp_ops is None:
        pass
    elif isinstance(exp_ops, list):
        exp_ops = [asqarray(e) for e in exp_ops]
    else:
        raise Exception(f"Expops should be None or list, got {exp_ops}")
=======
    exp_ops = [asqarray(exp_op) for exp_op in exp_ops] if exp_ops is not None else None
>>>>>>> 8b6b2b0c

    # === check arguments
    _check_sesolve_args(H, psi0, exp_ops)
    tsave = check_times(tsave, 'tsave')

    # we implement the jitted vectorization in another function to pre-convert QuTiP
    # objects (which are not JIT-compatible) to JAX arrays
    return _vectorized_sesolve(H, psi0, tsave, exp_ops, solver, gradient, options)


@catch_xla_runtime_error
@partial(jax.jit, static_argnames=('solver', 'gradient', 'options'))
def _vectorized_sesolve(
    H: TimeArray,
    psi0: QArray,
    tsave: Array,
    exp_ops: list[QArray] | None,
    solver: Solver,
    gradient: Gradient | None,
    options: Options,
) -> SEResult:
    # === vectorize function
    # we vectorize over H and psi0, all other arguments are not vectorized

    if not options.cartesian_batching:
        broadcast_shape = jnp.broadcast_shapes(H.shape[:-2], psi0.shape[:-2])
        H = H.broadcast_to(*(broadcast_shape + H.shape[-2:]))
        psi0 = psi0.broadcast_to(*(broadcast_shape + psi0.shape[-2:]))

    # `n_batch` is a pytree. Each leaf of this pytree gives the number of times
    # this leaf should be vmapped on.
    n_batch = (
        H.in_axes,
        Shape(psi0.shape[:-2]),
        Shape(),
        Shape(),
        Shape(),
        Shape(),
        Shape(),
    )

    # the result is vectorized over `_saved` and `infos`
    out_axes = SEResult(False, False, False, False, 0, 0)

    # compute vectorized function with given batching strategy
    if options.cartesian_batching:
        f = _cartesian_vectorize(_sesolve, n_batch, out_axes)
    else:
        f = _flat_vectorize(_sesolve, n_batch, out_axes)

    # === apply vectorized function
    return f(H, psi0, tsave, exp_ops, solver, gradient, options)


def _sesolve(
    H: TimeArray,
    psi0: QArray,
    tsave: Array,
    exp_ops: list[QArray] | None,
    solver: Solver,
    gradient: Gradient | None,
    options: Options,
) -> SEResult:
    # === select integrator class
    integrators = {
        Euler: SESolveEulerIntegrator,
        Dopri5: SESolveDopri5Integrator,
        Dopri8: SESolveDopri8Integrator,
        Tsit5: SESolveTsit5Integrator,
        Kvaerno3: SESolveKvaerno3Integrator,
        Kvaerno5: SESolveKvaerno5Integrator,
        Propagator: SESolvePropagatorIntegrator,
    }
    integrator_class = get_integrator_class(integrators, solver)

    # === check gradient is supported
    solver.assert_supports_gradient(gradient)

    # === init integrator
    integrator = integrator_class(tsave, psi0, H, exp_ops, solver, gradient, options)

    # === run integrator
    result = integrator.run()

    # === return result
    return result  # noqa: RET504


def _check_sesolve_args(H: TimeArray, psi0: QArray, exp_ops: list[QArray] | None):
    # === check H shape
    check_shape(H, 'H', '(..., n, n)', subs={'...': '...H'})

    # === check psi0 shape
    check_shape(psi0, 'psi0', '(..., n, 1)', subs={'...': '...psi0'})

    # === check exp_ops shape
    if exp_ops is not None:
<<<<<<< HEAD
        for exp_op in exp_ops:
            # todo: improve error message
            check_shape(exp_op, 'exp_op', '(n, n)')
=======
        if not isinstance(exp_ops, list):
            raise TypeError(f'Argument `exp_ops` must be a list, got {type(exp_ops)}.')
        check_shape(exp_ops, 'exp_ops', '(N, n, n)', subs={'N': 'len(exp_ops)'})
>>>>>>> 8b6b2b0c
<|MERGE_RESOLUTION|>--- conflicted
+++ resolved
@@ -111,16 +111,7 @@
     H = _astimearray(H)
     psi0 = asqarray(psi0)
     tsave = jnp.asarray(tsave)
-<<<<<<< HEAD
-    if exp_ops is None:
-        pass
-    elif isinstance(exp_ops, list):
-        exp_ops = [asqarray(e) for e in exp_ops]
-    else:
-        raise Exception(f"Expops should be None or list, got {exp_ops}")
-=======
     exp_ops = [asqarray(exp_op) for exp_op in exp_ops] if exp_ops is not None else None
->>>>>>> 8b6b2b0c
 
     # === check arguments
     _check_sesolve_args(H, psi0, exp_ops)
@@ -218,12 +209,6 @@
 
     # === check exp_ops shape
     if exp_ops is not None:
-<<<<<<< HEAD
-        for exp_op in exp_ops:
-            # todo: improve error message
-            check_shape(exp_op, 'exp_op', '(n, n)')
-=======
         if not isinstance(exp_ops, list):
             raise TypeError(f'Argument `exp_ops` must be a list, got {type(exp_ops)}.')
-        check_shape(exp_ops, 'exp_ops', '(N, n, n)', subs={'N': 'len(exp_ops)'})
->>>>>>> 8b6b2b0c
+        check_shape(exp_ops, 'exp_ops', '(N, n, n)', subs={'N': 'len(exp_ops)'})