--- conflicted
+++ resolved
@@ -35,14 +35,9 @@
     """Convert an array-like object (or a list of array-like objects) to a tensor.
 
     Args:
-<<<<<<< HEAD
-        x: Input object or list of input objects. If `None` or empty list, an empty
-            tensor of size (0) is returned.
-=======
-        x: QuTiP quantum object or NumPy array or Python list or PyTorch tensor or list
-            of these types. If `None` or empty list, returns an empty tensor of size
-            (0).
->>>>>>> 0224e895
+        x: QuTiP quantum object or NumPy array or Python list or PyTorch tensor or
+            list of these types. If `None` or empty list, returns an empty tensor of
+            size (0).
         dtype: Data type of the returned tensor.
         device: Device on which the returned tensor is stored.
 
