from __future__ import annotations

from typing import Callable, Union, get_args

import numpy as np
import torch
from qutip import Qobj
from torch import Tensor

from .._utils import obj_type_str

__all__ = [
    'to_tensor',
    'from_qutip',
    'to_qutip',
]

# type for objects convertible to a torch.Tensor using `to_tensor`
ArrayLike = Union[list, np.ndarray, Tensor, Qobj]

# TODO add typing for Hamiltonian with piecewise-constant factor
# type for time-dependent objects
TDArrayLike = Union[ArrayLike, Callable[[float], Tensor]]


def to_tensor(
    x: ArrayLike | list[ArrayLike] | None,
    *,
    dtype: torch.dtype | None = None,
    device: str | torch.device | None = None,
) -> Tensor:
<<<<<<< HEAD
    r"""Convert an array-like object (or a list of array-like objects) to a tensor.

    Args:
        x _(array-like or list of array-like)_: QuTiP quantum object or NumPy array or
            Python list or PyTorch tensor or list of these types. If `None` or empty
            list, returns an empty tensor of shape _(0)_.
=======
    """Convert an array-like object or a list of array-like objects to a tensor.

    Args:
        x: QuTiP quantum object or NumPy array or Python list or PyTorch tensor or list
            of these types. If `None` returns an empty tensor of shape _(0)_.
>>>>>>> e5526fa2
        dtype: Data type of the returned tensor.
        device: Device on which the returned tensor is stored.
        is_complex: Whether the returned tensor is complex-valued.

    Returns:
        Output tensor.

    Examples:
        >>> import numpy as np
        >>> import qutip as qt
        >>> dq.to_tensor(qt.fock(3, 1))
        tensor([[0.+0.j],
                [1.+0.j],
                [0.+0.j]])
        >>> dq.to_tensor(np.array([[1, 2, 3], [4, 5, 6]]))
        tensor([[1, 2, 3],
                [4, 5, 6]])
        >>> dq.to_tensor([qt.fock(3, 1), qt.fock(3, 2)])
        tensor([[[0.+0.j],
                 [1.+0.j],
                 [0.+0.j]],
        <BLANKLINE>
                [[0.+0.j],
                 [0.+0.j],
                 [1.+0.j]]])
    """
    if x is None:
        return torch.tensor([], dtype=dtype, device=device)
    if isinstance(x, list):
        if len(x) == 0:
            return torch.tensor([], dtype=dtype, device=device)
        if not isinstance(x[0], get_args(ArrayLike)):
            return torch.as_tensor(x, dtype=dtype, device=device)
        else:
            return torch.stack([to_tensor(el, dtype=dtype, device=device) for el in x])
    if isinstance(x, Qobj):
        return from_qutip(x, dtype=get_cdtype(dtype), device=device)
    elif isinstance(x, (np.ndarray, Tensor)):
        return torch.as_tensor(x, dtype=dtype, device=device)
    else:
        raise TypeError(
            'Argument `x` must be an array-like object or a list of array-like objects,'
            f' but has type {obj_type_str(x)}.'
        )


def get_cdtype(
    dtype: torch.complex64 | torch.complex128 | None = None,
) -> torch.complex64 | torch.complex128:
    if dtype is None:
        # the default dtype for complex tensors is determined by the default
        # floating point dtype (torch.complex128 if default is torch.float64,
        # otherwise torch.complex64)
        if torch.get_default_dtype() is torch.float64:
            return torch.complex128
        else:
            return torch.complex64
    elif dtype not in (torch.complex64, torch.complex128):
        raise TypeError(
            'Argument `dtype` must be `torch.complex64`, `torch.complex128` or `None`'
            f' for a complex tensor, but is `{dtype}`.'
        )
    return dtype


def get_rdtype(
    dtype: torch.float32 | torch.float64 | None = None,
) -> torch.float32 | torch.float64:
    if dtype is None:
        return torch.get_default_dtype()
    elif dtype not in (torch.float32, torch.float64):
        raise TypeError(
            'Argument `dtype` must be `torch.float32`, `torch.float64` or `None` for'
            f' a real-valued tensor, but is `{dtype}`.'
        )
    return dtype


DTYPE_TO_REAL = {torch.complex64: torch.float32, torch.complex128: torch.float64}
DTYPE_TO_COMPLEX = {torch.float32: torch.complex64, torch.float64: torch.complex128}


def dtype_complex_to_real(
    dtype: torch.complex64 | torch.complex128,
) -> torch.float32 | torch.float64:
    return DTYPE_TO_REAL[dtype]


def dtype_real_to_complex(
    dtype: torch.float32 | torch.float64,
) -> torch.complex64 | torch.complex128:
    return DTYPE_TO_COMPLEX[dtype]


def from_qutip(
    x: Qobj,
    *,
    dtype: torch.complex64 | torch.complex128 | None = None,
    device: str | torch.device | None = None,
) -> Tensor:
    r"""Convert a QuTiP quantum object to a PyTorch tensor.

    Args:
        x _(QuTiP quantum object)_: Input quantum object.
        dtype: Complex data type of the returned tensor.
        device: Device on which the returned tensor is stored.

    Returns:
        Output tensor.

    Examples:
        >>> import qutip as qt
        >>> omega = 2.0
        >>> a = qt.destroy(4)
        >>> H = omega * a.dag() * a
        >>> H
        Quantum object: dims = [[4], [4]], shape = (4, 4), type = oper, isherm = True
        Qobj data =
        [[0. 0. 0. 0.]
         [0. 2. 0. 0.]
         [0. 0. 4. 0.]
         [0. 0. 0. 6.]]
        >>> dq.from_qutip(H)
        tensor([[0.+0.j, 0.+0.j, 0.+0.j, 0.+0.j],
                [0.+0.j, 2.+0.j, 0.+0.j, 0.+0.j],
                [0.+0.j, 0.+0.j, 4.+0.j, 0.+0.j],
                [0.+0.j, 0.+0.j, 0.+0.j, 6.+0.j]])
    """
    return torch.from_numpy(x.full()).to(dtype=get_cdtype(dtype), device=device)


def to_qutip(x: Tensor, dims: list[list[int]] | None = None) -> Qobj:
    r"""Convert a PyTorch tensor to a QuTiP quantum object.

    Args:
        x: PyTorch tensor.
        dims _(list of list of int or None)_: QuTiP object dimensions, with shape
            _(2, n)_ where _n_ is the number of modes in the tensor product.

    Returns:
        QuTiP quantum object.
<<<<<<< HEAD

    Examples:
        >>> psi = dq.fock(3, 1)
        >>> psi
        tensor([[0.+0.j],
                [1.+0.j],
                [0.+0.j]])
        >>> dq.to_qutip(psi)
        Quantum object: dims = [[3], [1]], shape = (3, 1), type = ket
        Qobj data =
        [[0.]
         [1.]
         [0.]]

        Note that the tensor product structure is not inferred automatically, it must be
        specified with the `dims` argument using QuTiP dimensions format:
        >>> I = dq.eye(3, 2)
        >>> dq.to_qutip(I)
        Quantum object: dims = [[6], [6]], shape = (6, 6), type = oper, isherm = True
        Qobj data =
        [[1. 0. 0. 0. 0. 0.]
         [0. 1. 0. 0. 0. 0.]
         [0. 0. 1. 0. 0. 0.]
         [0. 0. 0. 1. 0. 0.]
         [0. 0. 0. 0. 1. 0.]
         [0. 0. 0. 0. 0. 1.]]
        >>> dq.to_qutip(I, [[3, 2], [3, 2]])
        Quantum object: dims = [[3, 2], [3, 2]], shape = (6, 6), type = oper, isherm = True
        Qobj data =
        [[1. 0. 0. 0. 0. 0.]
         [0. 1. 0. 0. 0. 0.]
         [0. 0. 1. 0. 0. 0.]
         [0. 0. 0. 1. 0. 0.]
         [0. 0. 0. 0. 1. 0.]
         [0. 0. 0. 0. 0. 1.]]
    """  # noqa: E501
    return Qobj(x.numpy(force=True), dims=dims)
=======
    """
    return Qobj(x.numpy(force=True), dims=dims)


def to_device(device: str | torch.device | None) -> torch.device:
    if device is None:
        return torch.ones(1).device  # default device
    elif isinstance(device, str):
        return torch.device(device)
    elif isinstance(device, torch.device):
        return device
    else:
        raise TypeError(
            f'Argument `device` ({device}) must be a string, a `torch.device` object or'
            ' `None`.'
        )
>>>>>>> e5526fa2
<|MERGE_RESOLUTION|>--- conflicted
+++ resolved
@@ -29,20 +29,11 @@
     dtype: torch.dtype | None = None,
     device: str | torch.device | None = None,
 ) -> Tensor:
-<<<<<<< HEAD
-    r"""Convert an array-like object (or a list of array-like objects) to a tensor.
-
-    Args:
-        x _(array-like or list of array-like)_: QuTiP quantum object or NumPy array or
-            Python list or PyTorch tensor or list of these types. If `None` or empty
-            list, returns an empty tensor of shape _(0)_.
-=======
     """Convert an array-like object or a list of array-like objects to a tensor.
 
     Args:
         x: QuTiP quantum object or NumPy array or Python list or PyTorch tensor or list
             of these types. If `None` returns an empty tensor of shape _(0)_.
->>>>>>> e5526fa2
         dtype: Data type of the returned tensor.
         device: Device on which the returned tensor is stored.
         is_complex: Whether the returned tensor is complex-valued.
@@ -184,7 +175,6 @@
 
     Returns:
         QuTiP quantum object.
-<<<<<<< HEAD
 
     Examples:
         >>> psi = dq.fock(3, 1)
@@ -222,9 +212,6 @@
          [0. 0. 0. 0. 0. 1.]]
     """  # noqa: E501
     return Qobj(x.numpy(force=True), dims=dims)
-=======
-    """
-    return Qobj(x.numpy(force=True), dims=dims)
 
 
 def to_device(device: str | torch.device | None) -> torch.device:
@@ -238,5 +225,4 @@
         raise TypeError(
             f'Argument `device` ({device}) must be a string, a `torch.device` object or'
             ' `None`.'
-        )
->>>>>>> e5526fa2
+        )