--- conflicted
+++ resolved
@@ -6,11 +6,7 @@
 from torch import Tensor
 
 from .operators import displace
-<<<<<<< HEAD
-from .tensor_types import to_cdtype
-=======
 from .tensor_types import get_cdtype
->>>>>>> e2f0a2d9
 from .utils import ket_to_dm
 
 __all__ = ['fock', 'fock_dm', 'coherent', 'coherent_dm']
@@ -60,11 +56,7 @@
     n = 0
     for dim, state in zip(dims, states):
         n = dim * n + state
-<<<<<<< HEAD
-    ket = torch.zeros(prod(dims), 1, dtype=to_cdtype(dtype), device=device)
-=======
     ket = torch.zeros(prod(dims), 1, dtype=get_cdtype(dtype), device=device)
->>>>>>> e2f0a2d9
     ket[n] = 1.0
     return ket
 
@@ -101,11 +93,7 @@
                 [0.+0.j, 0.+0.j, 0.+0.j, 0.+0.j, 0.+0.j, 0.+0.j],
                 [0.+0.j, 0.+0.j, 0.+0.j, 0.+0.j, 0.+0.j, 0.+0.j]])
     """
-<<<<<<< HEAD
-    return ket_to_dm(fock(dims, states, dtype=to_cdtype(dtype), device=device))
-=======
     return ket_to_dm(fock(dims, states, dtype=get_cdtype(dtype), device=device))
->>>>>>> e2f0a2d9
 
 
 def coherent(
@@ -133,11 +121,7 @@
                 [0.156+0.j],
                 [0.047+0.j]])
     """
-<<<<<<< HEAD
-    cdtype = to_cdtype(dtype)
-=======
     cdtype = get_cdtype(dtype)
->>>>>>> e2f0a2d9
     return displace(dim, alpha, dtype=cdtype, device=device) @ fock(
         dim, 0, dtype=cdtype, device=device
     )
@@ -168,8 +152,4 @@
                 [0.137+0.j, 0.069+0.j, 0.024+0.j, 0.007+0.j],
                 [0.042+0.j, 0.021+0.j, 0.007+0.j, 0.002+0.j]])
     """
-<<<<<<< HEAD
-    return ket_to_dm(coherent(dim, alpha, dtype=to_cdtype(dtype), device=device))
-=======
-    return ket_to_dm(coherent(dim, alpha, dtype=get_cdtype(dtype), device=device))
->>>>>>> e2f0a2d9
+    return ket_to_dm(coherent(dim, alpha, dtype=get_cdtype(dtype), device=device))