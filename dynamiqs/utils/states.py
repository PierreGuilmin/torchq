--- conflicted
+++ resolved
@@ -10,11 +10,7 @@
 from .._utils import cdtype
 from ..qarrays import QArray, asjaxarray, asqarray
 from .operators import displace
-<<<<<<< HEAD
-from .utils import tensor
-=======
-from .quantum_utils import tensor, todm
->>>>>>> 79ca23cb
+from .quantum_utils import tensor
 
 __all__ = [
     'fock',
