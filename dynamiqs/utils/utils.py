from __future__ import annotations

from functools import reduce

import jax
import jax.numpy as jnp
import numpy as np
from jax import Array
from jaxtyping import ArrayLike

from .._utils import on_cpu

__all__ = [
    'dag',
    'mpow',
    'tracemm',
    'trace',
    'ptrace',
    'tensor',
    'expect',
    'norm',
    'unit',
    'dissipator',
    'lindbladian',
    'isket',
    'isbra',
    'isdm',
    'isop',
    'toket',
    'tobra',
    'todm',
    'braket',
    'overlap',
    'fidelity',
    'entropy_vn',
]


def dag(x: ArrayLike) -> Array:
    r"""Returns the adjoint (complex conjugate transpose) of a ket, bra, density matrix
    or operator.

    Args:
        x _(array_like of shape (..., n, 1) or (..., 1, n) or (..., n, n))_: Ket, bra,
            density matrix or operator.

    Returns:
       _(array of shape (..., n, 1) or (..., 1, n) or (..., n, n))_ Adjoint of `x`.

    Notes:
        This function is equivalent to `x.mT.conj()`.

    Examples:
        >>> dq.fock(2, 0)
        Array([[1.+0.j],
               [0.+0.j]], dtype=complex64)
        >>> dq.dag(dq.fock(2, 0))
        Array([[1.-0.j, 0.-0.j]], dtype=complex64)
    """
    x = jnp.asarray(x)
    return x.mT.conj()


def mpow(x: ArrayLike, n: int) -> Array:
    """Returns the $n$-th matrix power of an array.

    Args:
        x _(array_like of shape (..., n, n))_: Square matrix.
        n: Integer exponent.

    Returns:
        _(array of shape (..., n, n))_ Matrix power of `x`.

    Notes:
        This function is equivalent to `jnp.linalg.matrix_power(x, n)`.

    Examples:
        >>> dq.mpow(dq.sigmax(), 2)
        Array([[1.+0.j, 0.+0.j],
               [0.+0.j, 1.+0.j]], dtype=complex64)
    """
    x = jnp.asarray(x)
    return jnp.linalg.matrix_power(x, n)


def tracemm(x: ArrayLike, y: ArrayLike) -> Array:
    r"""Return $\tr{xy}$ (using a fast implementation).

    The trace is computed as `(x * y).sum()` where `*` is the element-wise product.
    For two matrices A and B:

    $$
        \tr{AB} = \sum_i (AB)_{ii}
                = \sum_i \sum_j A_{ij} B_{ji}
                = \sum_i \sum_j A_{ij} (B^\intercal)_{ij}
                = \sum_i \sum_j (A * B^\intercal)_{ij}
    $$

    Notes:
        The resulting time complexity for $n\times n$ matrices is $\mathcal{O}(n^2)$
        instead of $\mathcal{O}(n^3)$ with the naïve formula.

    Args:
        x _(array_like of shape (..., n, n))_: Array.
        y _(array_like of shape (..., n, n))_: Array.

    Returns:
        _(array of shape (...))_ Trace of `x @ y`.

    Examples:
        >>> x = jnp.ones((3, 3))
        >>> y = jnp.ones((3, 3))
        >>> dq.tracemm(x, y)
        Array(9., dtype=float32)
    """
    x = jnp.asarray(x)
    y = jnp.asarray(y)
    return (x * y.mT).sum((-2, -1))


def trace(x: ArrayLike) -> Array:
    r"""Returns the trace of an array along its last two dimensions.

    Args:
        x _(array_like of shape (..., n, n))_: Array.

    Returns:
        _(array of shape (...))_ Trace of `x`.

    Examples:
        >>> x = jnp.ones((3, 3))
        >>> dq.trace(x)
        Array(3., dtype=float32)
    """
    x = jnp.asarray(x)
    return x.trace(axis1=-1, axis2=-2)


def _hdim(x: ArrayLike) -> int:
    x = jnp.asarray(x)
    return x.shape[-2] if isket(x) else x.shape[-1]


# @partial(jax.jit, static_argnums=(1, 2))
def ptrace(x: ArrayLike, keep: int | tuple[int, ...], dims: tuple[int, ...]) -> Array:
    r"""Returns the partial trace of a ket, bra or density matrix.

    Args:
        x _(array_like of shape (..., n, 1) or (..., 1, n) or (..., n, n))_: Ket, bra or
            density matrix of a composite system.
        keep _(int or tuple of ints)_: Dimensions to keep after partial trace.
        dims _(tuple of ints)_: Dimensions of each subsystem in the composite system
            Hilbert space tensor product.

    Returns:
        _(array of shape (..., m, m))_ Density matrix (with `m <= n`).

    Raises:
        ValueError: If `x` is not a ket, bra or density matrix.
        ValueError: If `dims` does not match the shape of `x`, or if `keep` is
            incompatible with `dims`.

    Notes:
        The returned object is always a density matrix, even if the input is a ket or a
        bra.

    Examples:
        >>> psi_abc = dq.tensor(dq.fock(3, 0), dq.fock(4, 2), dq.fock(5, 1))
        >>> psi_abc.shape
        (60, 1)
        >>> rho_a = dq.ptrace(psi_abc, 0, (3, 4, 5))
        >>> rho_a.shape
        (3, 3)
        >>> rho_bc = dq.ptrace(psi_abc, (1, 2), (3, 4, 5))
        >>> rho_bc.shape
        (20, 20)
    """
    x = jnp.asarray(x)

    # convert keep and dims to numpy arrays
    keep = np.asarray([keep] if isinstance(keep, int) else keep)  # e.g. [1, 2]
    dims = np.asarray(dims)  # e.g. [20, 2, 5]
    ndims = len(dims)  # e.g. 3

    # check that input dimensions match
    hdim = _hdim(x)
    prod_dims = np.prod(dims)
    if prod_dims != hdim:
        dims_prod_str = '*'.join(str(d) for d in dims) + f'={prod_dims}'
        raise ValueError(
            'Argument `dims` must match the Hilbert space dimension of `x` of'
            f' {hdim}, but the product of its values is {dims_prod_str}.'
        )
    if np.any(keep < 0) or np.any(keep > len(dims) - 1):
        raise ValueError(
            'Argument `keep` must match the Hilbert space structure specified by'
            ' `dims`.'
        )

    # sort keep
    keep.sort()

    # create einsum alphabet
    alphabet = 'abcdefghijklmnopqrstuvwxyzABCDEFGHIJKLMNOPQRSTUVWXYZ'

    # compute einsum equations
    eq1 = alphabet[:ndims]  # e.g. 'abc'
    unused = iter(alphabet[ndims:])
    eq2 = ''.join(
        [next(unused) if i in keep else eq1[i] for i in range(ndims)]
    )  # e.g. 'ade'

    bshape = x.shape[:-2]

    # trace out x over unkept dimensions
    if isket(x) or isbra(x):
        x = x.reshape(*bshape, *dims)  # e.g. (..., 20, 2, 5)
        eq = f'...{eq1},...{eq2}'  # e.g. '...abc,...ade'
        x = jnp.einsum(eq, x, x.conj())  # e.g. (..., 2, 5, 2, 5)
    elif isdm(x):
        x = x.reshape(*bshape, *dims, *dims)  # e.g. (..., 20, 2, 5, 20, 2, 5)
        eq = f'...{eq1}{eq2}'  # e.g. '...abcade'
        x = jnp.einsum(eq, x)  # e.g. (..., 2, 5, 2, 5)
    else:
        raise ValueError(
            'Argument `x` must be a ket, bra or density matrix, but has shape'
            f' {x.shape}.'
        )

    nkeep = np.prod(dims[keep])  # e.g. 10
    return x.reshape(*bshape, nkeep, nkeep)  # e.g. (..., 10, 10)


def tensor(*args: ArrayLike) -> Array:
    r"""Returns the tensor product of multiple kets, bras, density matrices or
    operators.

    The returned array shape is:

    - $(..., n, 1)$ with $n=\prod_k n_k$ if all input arrays are kets with shape
      $(..., n_k, 1)$,
    - $(..., 1, n)$ with $n=\prod_k n_k$ if all input arrays are bras with shape
      $(..., 1, n_k)$,
    - $(..., n, n)$ with $n=\prod_k n_k$ if all input arrays are density matrices or
      operators with shape $(..., n_k, n_k)$.

    Args:
        *args _(array_like of shape (..., n_k, 1) or (..., 1, n_k) or (..., n_k, n_k))_:
            Variable length argument list of kets, bras, density matrices or operators.

    Returns:
        _(array of shape (..., n, 1) or (..., 1, n) or (..., n, n))_ Tensor product of
            the input arrays.

    Examples:
        >>> psi = dq.tensor(dq.fock(3, 0), dq.fock(4, 2), dq.fock(5, 1))
        >>> psi.shape
        (60, 1)
    """
    args = [jnp.asarray(arg) for arg in args]

    # TODO: use jax.lax.reduce
    return reduce(_bkron, args)


# batched Kronecker product of two arrays
_bkron = jnp.vectorize(jnp.kron, signature='(a,b),(c,d)->(ac,bd)')


def expect(O: ArrayLike, x: ArrayLike) -> Array:
    r"""Returns the expectation value of an operator or list of operators on a ket, bra
    or density matrix.

    The expectation value $\braket{O}$ of an operator $O$ is computed

    - as $\braket{O}=\braket{\psi|O|\psi}$ if `x` is a ket $\ket\psi$ or bra $\bra\psi$,
    - as $\braket{O}=\tr{O\rho}$ if `x` is a density matrix $\rho$.

    Warning:
        The returned array is complex-valued. If the operator $O$ corresponds to a
        physical observable, it is Hermitian: $O^\dag=O$, and the expectation value
        is real. One can then keep only the real values of the returned array using
        `dq.expect(O, x).real`.

    Args:
        O _(array_like of shape (nO?, n, n))_: Arbitrary operator or list of _nO_
            operators.
        x _(array_like of shape (..., n, 1) or (..., 1, n) or (..., n, n))_: Ket,
            bra or density matrix.

    Returns:
        _(array of shape (nO?, ...))_ Complex-valued expectation value.

    Raises:
        ValueError: If `x` is not a ket, bra or density matrix.

    Examples:
        >>> O = dq.number(16)
        >>> psi = dq.coherent(16, 2.0)
        >>> dq.expect(O, psi)
        Array(4.+0.j, dtype=complex64)
        >>> psis = [dq.fock(16, i) for i in range(5)]
        >>> dq.expect(O, psis).shape
        (5,)
        >>> Os = [dq.position(16), dq.momentum(16)]
        >>> dq.expect(Os, psis).shape
        (2, 5)
    """
    O = jnp.asarray(O)
    x = jnp.asarray(x)

    f = _expect_single
    if O.ndim > 2:
        f = jax.vmap(f, in_axes=(0, None))
    return f(O, x)


def _expect_single(O: Array, x: Array) -> Array:
    # O: (n, n), x: (..., n, m)
    if isket(x):
        return (dag(x) @ O @ x).squeeze((-1, -2))  # <x|O|x>
    elif isbra(x):
        return (x @ O @ dag(x)).squeeze((-1, -2))
    elif isdm(x):
        return tracemm(O, x)  # tr(Ox)
    else:
        raise ValueError(
            'Argument `x` must be a ket, bra or density matrix, but has shape'
            f' {x.shape}.'
        )


def norm(x: ArrayLike) -> Array:
    r"""Returns the norm of a ket, bra or density matrix.

    For a ket or a bra, the returned norm is $\sqrt{\braket{\psi|\psi}}$. For a density
    matrix, it is $\tr{\rho}$.

    Args:
        x _(array_like of shape (..., n, 1) or (..., 1, n) or (..., n, n))_: Ket, bra or
            density matrix.

    Returns:
        _(array of shape (...))_ Real-valued norm of `x`.

    Raises:
        ValueError: If `x` is not a ket, bra or density matrix.

    Examples:
        For a ket:
        >>> psi = dq.fock(4, 0) + dq.fock(4, 1)
        >>> dq.norm(psi)
        Array(1.414, dtype=float32)

        For a density matrix:
        >>> rho = dq.fock_dm(4, 0) + dq.fock_dm(4, 1) + dq.fock_dm(4, 2)
        >>> dq.norm(rho)
        Array(3., dtype=float32)
    """
    x = jnp.asarray(x)

    if isket(x) or isbra(x):
        return jnp.linalg.norm(x, axis=(-1, -2)).real
    elif isdm(x):
        return trace(x).real
    else:
        raise ValueError(
            'Argument `x` must be a ket, bra or density matrix, but has shape'
            f' {x.shape}.'
        )


def unit(x: ArrayLike) -> Array:
    r"""Normalize a ket, bra or density matrix to unit norm.

    The returned object is divided by its norm (see [`dq.norm()`][dynamiqs.norm]).

    Args:
        x _(array_like of shape (..., n, 1) or (..., 1, n) or (..., n, n))_: Ket, bra or
            density matrix.

    Returns:
        _(array of shape (..., n, 1) or (..., 1, n) or (..., n, n))_ Normalized ket,
            bra or density matrix.

    Examples:
        >>> psi = dq.fock(4, 0) + dq.fock(4, 1)
        >>> dq.norm(psi)
        Array(1.414, dtype=float32)
        >>> psi = dq.unit(psi)
        >>> dq.norm(psi)
        Array(1., dtype=float32)
    """
    x = jnp.asarray(x)

    return x / norm(x)[..., None, None]


def dissipator(L: ArrayLike, rho: ArrayLike) -> Array:
    r"""Applies the Lindblad dissipation superoperator to a density matrix.

    The dissipation superoperator $\mathcal{D}[L]$ is defined by:
    $$
        \mathcal{D}[L] (\rho) = L\rho L^\dag - \frac{1}{2}L^\dag L \rho
        - \frac{1}{2}\rho L^\dag L.
    $$

    Args:
        L _(array_like of shape (..., n, n))_: Jump operator.
        rho _(array_like of shape (..., n, n))_: Density matrix.

    Returns:
        _(array of shape (..., n, n))_ Resulting operator (it is not a density matrix).

    Examples:
        >>> L = dq.destroy(4)
        >>> rho = dq.fock_dm(4, 2)
        >>> dq.dissipator(L, rho)
        Array([[ 0.+0.j,  0.+0.j,  0.+0.j,  0.+0.j],
               [ 0.+0.j,  2.+0.j,  0.+0.j,  0.+0.j],
               [ 0.+0.j,  0.+0.j, -2.+0.j,  0.+0.j],
               [ 0.+0.j,  0.+0.j,  0.+0.j,  0.+0.j]], dtype=complex64)
    """
    L = jnp.asarray(L)
    rho = jnp.asarray(rho)

    Ldag = dag(L)
    LdagL = Ldag @ L
    return L @ rho @ Ldag - 0.5 * LdagL @ rho - 0.5 * rho @ LdagL


def lindbladian(H: ArrayLike, jump_ops: ArrayLike, rho: ArrayLike) -> Array:
    r"""Applies the Lindbladian superoperator to a density matrix.

    The Lindbladian superoperator $\mathcal{L}$ is defined by:
    $$
        \mathcal{L} (\rho) = -i[H,\rho] + \sum_{k=1}^N \mathcal{D}[L_k] (\rho),
    $$

    where $H$ is the system Hamiltonian, $\{L_k\}$ is a set of $N$ jump operators
    (arbitrary operators) and $\mathcal{D}[L]$ is the Lindblad dissipation superoperator
    (see [`dq.dissipator()`][dynamiqs.dissipator]).

    Notes:
        This superoperator is also sometimes called *Liouvillian*.

    Args:
        H _(array_like of shape (..., n, n))_: Hamiltonian.
        jump_ops _(array_like of shape (N, ..., n, n))_: Sequence of jump operators.
        rho _(array_like of shape (..., n, n))_: Density matrix.

    Returns:
        _(array of shape (..., n, n))_ Resulting operator (it is not a density matrix).

    Examples:
        >>> a = dq.destroy(4)
        >>> H = dq.dag(a) @ a
        >>> L = [a, dq.dag(a) @ a]
        >>> rho = dq.fock_dm(4, 1)
        >>> dq.lindbladian(H, L, rho)
        Array([[ 1.+0.j,  0.+0.j,  0.+0.j,  0.+0.j],
               [ 0.+0.j, -1.+0.j,  0.+0.j,  0.+0.j],
               [ 0.+0.j,  0.+0.j,  0.+0.j,  0.+0.j],
               [ 0.+0.j,  0.+0.j,  0.+0.j,  0.+0.j]], dtype=complex64)
    """
    H = jnp.asarray(H)
    jump_ops = jnp.asarray(jump_ops)
    rho = jnp.asarray(rho)

    return -1j * (H @ rho - rho @ H) + dissipator(jump_ops, rho).sum(0)


def isket(x: ArrayLike) -> bool:
    r"""Returns True if the array is in the format of a ket.

    Args:
        x _(array_like of shape (...))_: Array.

    Returns:
        True if the last dimension of `x` is 1, False otherwise.

    Examples:
        >>> dq.isket(jnp.ones((3, 1)))
        True
        >>> dq.isket(jnp.ones((5, 3, 1)))
        True
        >>> dq.isket(jnp.ones((3, 3)))
        False
    """
    x = jnp.asarray(x)
    return x.shape[-1] == 1


def isbra(x: ArrayLike) -> bool:
    r"""Returns True if the array is in the format of a bra.

    Args:
        x _(array_like of shape (...))_: Array.

    Returns:
        True if the second to last dimension of `x` is 1, False otherwise.

    Examples:
        >>> dq.isbra(jnp.ones((1, 3)))
        True
        >>> dq.isbra(jnp.ones((5, 1, 3)))
        True
        >>> dq.isbra(jnp.ones((3, 3)))
        False
    """
    x = jnp.asarray(x)
    return x.shape[-2] == 1


def isdm(x: ArrayLike) -> bool:
    r"""Returns True if the array is in the format of a density matrix.

    Args:
        x _(array_like of shape (...))_: Array.

    Returns:
        True if the last two dimensions of `x` are equal, False otherwise.

    Examples:
        >>> dq.isdm(jnp.ones((3, 3)))
        True
        >>> dq.isdm(jnp.ones((5, 3, 3)))
        True
        >>> dq.isdm(jnp.ones((3, 1)))
        False
    """
    x = jnp.asarray(x)
    return x.shape[-1] == x.shape[-2]


def isop(x: ArrayLike) -> bool:
    r"""Returns True if the array is in the format of an operator.

    Args:
        x _(array_like of shape (...))_: Array.

    Returns:
        True if the last two dimensions of `x` are equal, False otherwise.

    Examples:
        >>> dq.isop(jnp.ones((3, 3)))
        True
        >>> dq.isop(jnp.ones((5, 3, 3)))
        True
        >>> dq.isop(jnp.ones((3, 1)))
        False
    """
    x = jnp.asarray(x)
    return x.shape[-1] == x.shape[-2]


def toket(x: ArrayLike) -> Array:
    r"""Returns the ket representation of a pure quantum state.

    Args:
        x _(array_like of shape (..., n, 1) or (..., 1, n))_: Ket or bra.

    Returns:
        _(array of shape (..., n, 1))_ Ket.

    Examples:
        >>> psi = dq.tobra(dq.fock(3, 0))  # shape: (1, 3)
        >>> psi
        Array([[1.-0.j, 0.-0.j, 0.-0.j]], dtype=complex64)
        >>> dq.toket(psi)  # shape: (3, 1)
        Array([[1.+0.j],
               [0.+0.j],
               [0.+0.j]], dtype=complex64)
    """
    x = jnp.asarray(x)

    if isbra(x):
        return dag(x)
    elif isket(x):
        return x
    else:
        raise ValueError(f'Argument `x` must be a ket or bra, but has shape {x.shape}.')


def tobra(x: ArrayLike) -> Array:
    r"""Returns the bra representation of a pure quantum state.

    Args:
        x _(array_like of shape (..., n, 1) or (..., 1, n))_: Ket or bra.

    Returns:
        _(array of shape (..., 1, n))_ Bra.

    Examples:
        >>> psi = dq.fock(3, 0)  # shape: (3, 1)
        >>> psi
        Array([[1.+0.j],
               [0.+0.j],
               [0.+0.j]], dtype=complex64)
        >>> dq.tobra(psi)  # shape: (1, 3)
        Array([[1.-0.j, 0.-0.j, 0.-0.j]], dtype=complex64)
    """
    x = jnp.asarray(x)

    if isbra(x):
        return x
    elif isket(x):
        return dag(x)
    else:
        raise ValueError(f'Argument `x` must be a ket or bra, but has shape {x.shape}.')


def todm(x: ArrayLike) -> Array:
    r"""Returns the density matrix representation of a quantum state.

    Args:
        x _(array_like of shape (..., n, 1) or (..., 1, n) or (..., n, n))_: Ket, bra or
            density matrix.

    Returns:
        _(array of shape (..., n, n))_ Density matrix.

    Examples:
        >>> psi = dq.fock(3, 0)  # shape: (3, 1)
        >>> psi
        Array([[1.+0.j],
               [0.+0.j],
               [0.+0.j]], dtype=complex64)
        >>> dq.todm(psi)  # shape: (3, 3)
        Array([[1.+0.j, 0.+0.j, 0.+0.j],
               [0.+0.j, 0.+0.j, 0.+0.j],
               [0.+0.j, 0.+0.j, 0.+0.j]], dtype=complex64)
    """
    x = jnp.asarray(x)

    if isbra(x):
        return dag(x) @ x
    elif isket(x):
        return x @ dag(x)
    elif isdm(x):
        return x
    else:
        raise ValueError(
            'Argument `x` must be a ket, bra or density matrix, but has shape'
            f' {x.shape}.'
        )


def braket(x: ArrayLike, y: ArrayLike) -> Array:
    r"""Returns the inner product $\braket{\psi|\varphi}$ between two kets.

    Args:
        x (array_like of shape _(..., n, 1))_: Left-side ket.
        y (array_like of shape _(..., n, 1))_: Right-side ket.

    Returns:
        _(array of shape (...))_ Complex-valued inner product.

    Examples:
        >>> fock0 = dq.fock(3, 0)
        >>> fock01 = dq.unit(dq.fock(3, 0) + dq.fock(3, 1))
        >>> dq.braket(fock0, fock01)
        Array(0.707+0.j, dtype=complex64)
    """
    x = jnp.asarray(x)
    y = jnp.asarray(y)

    if not isket(x):
        raise ValueError(f'Argument `x` must be a ket but has shape {x.shape}.')
    if not isket(y):
        raise ValueError(f'Argument `y` must be a ket but has shape {y.shape}.')

    return (dag(x) @ y).squeeze((-1, -2))


def overlap(x: ArrayLike, y: ArrayLike) -> Array:
    r"""Returns the overlap between two quantum states.

    The overlap is computed

    - as $\lvert\braket{\psi|\varphi}\rvert^2$ if both arguments are kets $\ket\psi$
      and $\ket\varphi$,
    - as $\lvert\bra\psi \rho \ket\psi\rvert$ if one argument is a ket $\ket\psi$ and
      the other is a density matrix $\rho$,
    - as $\tr{\rho^\dag\sigma}$ if both arguments are density matrices $\rho$ and
      $\sigma$.

    Args:
        x _(array_like of shape (..., n, 1) or (..., n, n))_: Ket or density matrix.
        y _(array_like of shape (..., n, 1) or (..., n, n))_: Ket or density matrix.

    Returns:
        _(array of shape (...))_ Real-valued overlap.

    Examples:
        >>> fock0 = dq.fock(3, 0)
        >>> dq.overlap(fock0, fock0)
        Array(1., dtype=float32)
        >>> fock01_dm = 0.5 * (dq.fock_dm(3, 0) + dq.fock_dm(3, 1))
        >>> dq.overlap(fock0, fock01_dm)
        Array(0.5, dtype=float32)
    """
    x = jnp.asarray(x)
    y = jnp.asarray(y)

    if not isket(x) and not isdm(x):
        raise ValueError(
            f'Argument `x` must be a ket or density matrix, but has shape {x.shape}.'
        )
    if not isket(y) and not isdm(y):
        raise ValueError(
            f'Argument `y` must be a ket or density matrix, but has shape {y.shape}.'
        )

    if isket(x) and isket(y):
        return jnp.abs((dag(x) @ y).squeeze((-1, -2))) ** 2
    elif isket(x):
        return jnp.abs((dag(x) @ y @ x).squeeze((-1, -2)))
    elif isket(y):
        return jnp.abs((dag(y) @ x @ y).squeeze((-1, -2)))
    else:
        return tracemm(dag(x), y).real


def fidelity(x: ArrayLike, y: ArrayLike) -> Array:
    r"""Returns the fidelity of two states, kets or density matrices.

    The fidelity is computed

    - as $F(\ket\psi,\ket\varphi)=\left|\braket{\psi|\varphi}\right|^2$ if both
      arguments are kets,
    - as $F(\ket\psi,\rho)=\lvert\braket{\psi|\rho|\psi}\rvert$ if one arguments is a
      ket and the other is a density matrix,
    - as $F(\rho,\sigma)=\tr{\sqrt{\sqrt\rho\sigma\sqrt\rho}}^2$ if both arguments are
      density matrices.

    Warning:
        This definition is different from `qutip.fidelity()` which uses the square root
        fidelity $F_\text{qutip} = \sqrt{F}$.

    Args:
        x _(array_like of shape (..., n, 1) or (..., n, n))_: Ket or density matrix.
        y _(array_like of shape (..., n, 1) or (..., n, n))_: Ket or density matrix.

    Returns:
        _(array of shape (...))_ Real-valued fidelity.

    Examples:
        >>> fock0 = dq.fock(3, 0)
        >>> dq.fidelity(fock0, fock0)
        Array(1., dtype=float32)
        >>> fock01_dm = 0.5 * (dq.fock_dm(3, 1) + dq.fock_dm(3, 0))
        >>> dq.fidelity(fock01_dm, fock01_dm)
        Array(1., dtype=float32)
        >>> dq.fidelity(fock0, fock01_dm)
        Array(0.5, dtype=float32)
    """
    x = jnp.asarray(x)
    y = jnp.asarray(y)

    if isket(x) or isket(y):
        return overlap(x, y)
    elif on_cpu(x):
        return _dm_fidelity_cpu(x, y)
    else:
        return _dm_fidelity_gpu(x, y)


def _dm_fidelity_cpu(x: Array, y: Array) -> Array:
    # returns the fidelity of two density matrices: Tr[sqrt(sqrt(x) @ y @ sqrt(x))]^2
    # x: (..., n, n), y: (..., n, n) -> (...)

    # Note that the fidelity can be rewritten as Tr[sqrt(x @ y)]^2 (see
    # https://arxiv.org/abs/2211.02623). This is cheaper numerically, we just compute
    # the eigenvalues w_i of the matrix product x @ y and compute the fidelity as
    # F = (\sum_i \sqrt{w_i})^2.

    # This method only works on CPU because we use `jnp.linalg.eigvals` which is only
    # implemented on the CPU backend (see https://github.com/google/jax/issues/1259
    # tracking support on GPU). Note that we can't use eigvalsh here, because the
    # matrix x @ y is not Hermitian.

    # note that we can't use `eigvalsh` here because x @ y is not necessarily Hermitian
    w = jnp.linalg.eigvals(x @ y).real
    # we set small negative eigenvalues errors to zero to avoid `nan` propagation
    w = jnp.where(w < 0, 0, w)
    return jnp.sqrt(w).sum(-1) ** 2


def _dm_fidelity_gpu(x: Array, y: Array) -> Array:
    # returns the fidelity of two density matrices: Tr[sqrt(sqrt(x) @ y @ sqrt(x))]^2
    # x: (..., n, n), y: (..., n, n) -> (...)

    # We compute the eigenvalues w_i of the matrix product sqrt(x) @ y @ sqrt(x)
    # and compute the fidelity as F = (\sum_i \sqrt{w_i})^2.

    sqrtm_x = _sqrtm_gpu(x)
    w = jnp.linalg.eigvalsh(sqrtm_x @ y @ sqrtm_x)
    # we set small negative eigenvalues errors to zero to avoid `nan` propagation
    w = jnp.where(w < 0, 0, w)
    return jnp.sqrt(w).sum(-1) ** 2


def _sqrtm_gpu(x: Array) -> Array:
    # returns the square root of a symmetric or Hermitian positive definite matrix
    # x: (..., n, n) -> (..., n, n)

    # code inspired by
    # https://github.com/pytorch/pytorch/issues/25481#issuecomment-1032789228
<<<<<<< HEAD
    L, Q = torch.linalg.eigh(x)
    zero = torch.zeros((), dtype=L.dtype, device=L.device)
    threshold = L.max(-1).values * L.size(-1) * torch.finfo(L.dtype).eps
    L = L.where(L > threshold.unsqueeze(-1), zero)  # zero out small components
    return (Q * L.sqrt().unsqueeze(-2)) @ Q.mH


def entropy_vn(x: Tensor) -> Tensor:
    """Returns the Von-Neumann entropy of a ket or density matrix.

    Args:
        x _(..., n, 1) or (..., n, n)_: Ket or density matrix.

    Returns:
        _(...)_ Real-valued Von_Neumann entropy.

    Examples:
        >>> rho = dq.unit(dq.fock_dm(2,0) + dq.fock_dm(2,1))
        >>> dq.entropy_vn(rho)
        tensor(0.693)
    """
    x = todm(x)
    vals = torch.linalg.eigvalsh(x)
    nzvals = vals[vals != 0]
    logvals = nzvals.log()
    return -(nzvals @ logvals).real
=======

    # This method is a GPU-compatible implementation of `jax.scipy.linalg.sqrtm` for
    # symmetric or Hermitian positive definite matrix.

    w, v = jnp.linalg.eigh(x)
    # we set small negative eigenvalues errors to zero to avoid `nan` propagation
    w = jnp.where(w < 0, 0, w)
    return v @ jnp.diag(jnp.sqrt(w)) @ v.mT.conj()
>>>>>>> 63d67c57
<|MERGE_RESOLUTION|>--- conflicted
+++ resolved
@@ -807,12 +807,14 @@
 
     # code inspired by
     # https://github.com/pytorch/pytorch/issues/25481#issuecomment-1032789228
-<<<<<<< HEAD
-    L, Q = torch.linalg.eigh(x)
-    zero = torch.zeros((), dtype=L.dtype, device=L.device)
-    threshold = L.max(-1).values * L.size(-1) * torch.finfo(L.dtype).eps
-    L = L.where(L > threshold.unsqueeze(-1), zero)  # zero out small components
-    return (Q * L.sqrt().unsqueeze(-2)) @ Q.mH
+
+    # This method is a GPU-compatible implementation of `jax.scipy.linalg.sqrtm` for
+    # symmetric or Hermitian positive definite matrix.
+
+    w, v = jnp.linalg.eigh(x)
+    # we set small negative eigenvalues errors to zero to avoid `nan` propagation
+    w = jnp.where(w < 0, 0, w)
+    return v @ jnp.diag(jnp.sqrt(w)) @ v.mT.conj()
 
 
 def entropy_vn(x: Tensor) -> Tensor:
@@ -833,14 +835,4 @@
     vals = torch.linalg.eigvalsh(x)
     nzvals = vals[vals != 0]
     logvals = nzvals.log()
-    return -(nzvals @ logvals).real
-=======
-
-    # This method is a GPU-compatible implementation of `jax.scipy.linalg.sqrtm` for
-    # symmetric or Hermitian positive definite matrix.
-
-    w, v = jnp.linalg.eigh(x)
-    # we set small negative eigenvalues errors to zero to avoid `nan` propagation
-    w = jnp.where(w < 0, 0, w)
-    return v @ jnp.diag(jnp.sqrt(w)) @ v.mT.conj()
->>>>>>> 63d67c57
+    return -(nzvals @ logvals).real