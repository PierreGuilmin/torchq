--- conflicted
+++ resolved
@@ -61,8 +61,6 @@
     return x.size(-1) == x.size(-2)
 
 
-<<<<<<< HEAD
-=======
 def _quantum_type(x: Tensor) -> str:
     """Returns the quantum type of a tensor."""
     if is_ket(x):
@@ -75,7 +73,6 @@
         raise ValueError('Tensor is not a ket, bra or density matrix.')
 
 
->>>>>>> 4c096237
 def ket_to_bra(x: Tensor) -> Tensor:
     r"""Returns the bra $\bra\psi$ associated to a ket $\ket\psi$.
 
@@ -396,11 +393,7 @@
         eq = ''.join(['...'] + eq1 + eq2)  # e.g. '...abcade'
         x = torch.einsum(eq, x)  # e.g. (..., 2, 5, 2, 5)
     else:
-<<<<<<< HEAD
-        raise TypeError('Input tensor is not a ket, bra or density matrix.')
-=======
         raise ValueError('Input tensor is not a ket, bra or density matrix.')
->>>>>>> 4c096237
 
     # reshape to final dimension
     nkeep = torch.prod(dims[keep])  # e.g. 10
@@ -408,11 +401,7 @@
 
 
 def expect(O: Tensor, x: Tensor) -> Tensor:
-<<<<<<< HEAD
-    r"""Returns the expectation value of an operator on a quantum state.
-=======
     r"""Returns the expectation value of an operator on a ket, bra or density matrix.
->>>>>>> 4c096237
 
     The expectation value $\braket{O}$ of an operator $O$ is computed
 
@@ -442,13 +431,6 @@
     elif is_dm(x):
         return torch.einsum('ij,...ji->...', O, x)  # tr(Ox)
     else:
-<<<<<<< HEAD
-        raise TypeError('Input tensor is not a ket, bra or density matrix.')
-
-
-def norm(x: Tensor) -> Tensor:
-    """Returns the norm of a quantum state.
-=======
         raise ValueError('Input tensor is not a ket, bra or density matrix.')
 
 
@@ -457,26 +439,12 @@
 
     For kets and bras, the returned norm is $\sqrt{\braket{\psi|\psi}}$. For density
     matrices, it is $\tr{\rho}$.
->>>>>>> 4c096237
 
     Args:
         x (..., n, 1) or (..., 1, n) or (..., n, n): Ket, bra or density matrix.
 
     Returns:
         (...): Real-valued norm of `x`.
-<<<<<<< HEAD
-    """
-    if is_ket(x) or is_bra(x):
-        return torch.norm(x, dim=(-2, -1)).real
-    elif is_dm(x):
-        return trace(x).real
-    else:
-        raise TypeError('Input tensor is not a ket, bra or density matrix.')
-
-
-def unit(x: Tensor) -> Tensor:
-    """Normalize a quantum state.
-=======
 
     Raises:
         ValueError: If the input tensor is not a ket, bra or density matrix.
@@ -491,7 +459,6 @@
 
 def unit(x: Tensor) -> Tensor:
     """Normalize a ket, bra or density matrix to unit norm.
->>>>>>> 4c096237
 
     Args:
         x (..., n, 1) or (..., 1, n) or (..., n, n): Ket, bra or density matrix.
@@ -499,18 +466,8 @@
     Returns:
         (..., n, 1) or (..., 1, n) or (..., n, n): Normalized ket, bra or density
             matrix.
-<<<<<<< HEAD
-    """
-    if is_ket(x) or is_bra(x):
-        return x / norm(x)[..., None, None]
-    elif is_dm(x):
-        return x / trace(x)[..., None, None]
-    else:
-        raise TypeError('Input tensor is not a ket, bra or density matrix.')
-=======
 
     Raises:
         ValueError: If the input tensor is not a ket, bra or density matrix.
     """
-    return x / norm(x)[..., None, None]
->>>>>>> 4c096237
+    return x / norm(x)[..., None, None]