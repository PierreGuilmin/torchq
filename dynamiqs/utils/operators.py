--- conflicted
+++ resolved
@@ -29,15 +29,12 @@
     'sigmam',
     'hadamard',
     'cnot',
-<<<<<<< HEAD
     'rx',
     'ry',
     'rz',
     'tgate',
     'sgate',
     'toffoli',
-=======
->>>>>>> e9d75694
 ]
 
 
@@ -556,9 +553,7 @@
             [0.0, 0.0, 1.0, 0.0],
         ],
         dtype=cdtype(),
-<<<<<<< HEAD
     )
-
 
 def rx(theta: float) -> Array:
     r"""Returns the Rx gate through angle $\theta$ in radians around the x-axis.
@@ -810,6 +805,4 @@
             ],
         ],
         dtype=cdtype(),
-=======
->>>>>>> e9d75694
     )