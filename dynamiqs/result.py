from __future__ import annotations

import equinox as eqx
from jax import Array
from jaxtyping import PyTree

from .gradient import Gradient
from .options import Options
from .qarrays import QArray, asjaxarray
from .solver import Solver

__all__ = ['SESolveResult', 'MESolveResult', 'SEPropagatorResult', 'MEPropagatorResult']


def memory_bytes(x: Array) -> int:
    return x.itemsize * x.size


def memory_str(x: Array) -> str:
    mem = memory_bytes(x)
    if mem < 1024**2:
        return f'{mem / 1024:.2f} Kb'
    elif mem < 1024**3:
        return f'{mem / 1024**2:.2f} Mb'
    else:
        return f'{mem / 1024**3:.2f} Gb'


def array_str(x: Array | QArray | None) -> str | None:
    # TODO: implement memory_str for QArray rather than converting to JAX array
    x = asjaxarray(x)
    return None if x is None else f'Array {x.dtype} {tuple(x.shape)} | {memory_str(x)}'


# the Saved object holds quantities saved during the equation integration
class Saved(eqx.Module):
<<<<<<< HEAD
    ysave: QArray
=======
    ysave: Array


class SolveSaved(Saved):
>>>>>>> 7a5de4a3
    Esave: Array | None
    extra: PyTree | None


class PropagatorSaved(Saved):
    pass


class Result(eqx.Module):
    tsave: Array
    solver: Solver
    gradient: Gradient | None
    options: Options
    _saved: Saved
    infos: PyTree | None

<<<<<<< HEAD
    @property
    def states(self) -> QArray:
        return self._saved.ysave

    @property
    def expects(self) -> Array | None:
        return self._saved.Esave
=======
    def to_qutip(self) -> Result:
        raise NotImplementedError
>>>>>>> 7a5de4a3

    def to_numpy(self) -> Result:
        raise NotImplementedError

    def _str_parts(self) -> dict[str, str | None]:
        return {
            'Solver': type(self.solver).__name__,
            'Gradient': (
                type(self.gradient).__name__ if self.gradient is not None else None
            ),
            'Infos': self.infos if self.infos is not None else None,
        }

    def __str__(self) -> str:
        parts = self._str_parts()

        # remove None values
        parts = {k: v for k, v in parts.items() if v is not None}

        # pad to align colons
        padding = max(len(k) for k in parts) + 1
        parts_str = '\n'.join(f'{k:<{padding}}: {v}' for k, v in parts.items())
        return f'==== {self.__class__.__name__} ====\n' + parts_str


class SolveResult(Result):
    @property
    def states(self) -> Array:
        return self._saved.ysave

    @property
    def final_state(self) -> Array:
        if self.options.save_states:
            return self.states[..., -1, :, :]
        else:
            return self.states

    @property
    def expects(self) -> Array | None:
        return self._saved.Esave

    @property
    def extra(self) -> PyTree | None:
        return self._saved.extra

    def _str_parts(self) -> dict[str, str | None]:
        d = super()._str_parts()
        return d | {
            'States': array_str(self.states),
            'Expects': array_str(self.expects),
            'Extra': (eqx.tree_pformat(self.extra) if self.extra is not None else None),
        }


class PropagatorResult(Result):
    @property
    def propagators(self) -> Array:
        return self._saved.ysave

    @property
    def final_propagator(self) -> Array:
        if self.options.save_states:
            return self.propagators[..., -1, :, :]
        else:
            return self.propagators

    def _str_parts(self) -> dict[str, str | None]:
        d = super()._str_parts()
        return d | {'Propagators': array_str(self.propagators)}


class SESolveResult(SolveResult):
    r"""Result of the Schrödinger equation integration.

    Attributes:
<<<<<<< HEAD
        states _(qarray of shape (..., ntsave, n, 1))_: Saved states.
=======
        states _(array of shape (..., ntsave, n, 1))_: Saved states.
        final_state _(array of shape (..., n, 1))_: Saved final state.
>>>>>>> 7a5de4a3
        expects _(array of shape (..., len(exp_ops), ntsave) or None)_: Saved
            expectation values, if specified by `exp_ops`.
        extra _(PyTree or None)_: Extra data saved with `save_extra()` if
            specified in `options` (see [`dq.Options`][dynamiqs.Options]).
        infos _(PyTree or None)_: Solver-dependent information on the resolution.
        tsave _(array of shape (ntsave,))_: Times for which results were saved.
        solver _(Solver)_: Solver used.
        gradient _(Gradient)_: Gradient used.
        options _(Options)_: Options used.

    Note-: Result of running multiple simulations concurrently
        The resulting states and expectation values are batched according to the
        leading dimensions of the Hamiltonian `H` and initial state `psi0`. The
        behaviour depends on the value of the `cartesian_batching` option

        === "If `cartesian_batching = True` (default value)"
            The results leading dimensions are
            ```
            ... = ...H, ...psi0
            ```
            For example if:

            - `H` has shape _(2, 3, n, n)_,
            - `psi0` has shape _(4, n, 1)_,

            then `states` has shape _(2, 3, 4, ntsave, n, 1)_.

        === "If `cartesian_batching = False`"
            The results leading dimensions are
            ```
            ... = ...H = ...psi0  # (once broadcasted)
            ```
            For example if:

            - `H` has shape _(2, 3, n, n)_,
            - `psi0` has shape _(3, n, 1)_,

            then `states` has shape _(2, 3, ntsave, n, 1)_.

        See the
        [Batching simulations](../../documentation/basics/batching-simulations.md)
        tutorial for more details.
    """


class MESolveResult(SolveResult):
    """Result of the Lindblad master equation integration.

    Attributes:
<<<<<<< HEAD
        states _(qarray of shape (..., ntsave, n, n))_: Saved states.
=======
        states _(array of shape (..., ntsave, n, n))_: Saved states.
        final_state _(array of shape (..., n, n))_: Saved final state.
>>>>>>> 7a5de4a3
        expects _(array of shape (..., len(exp_ops), ntsave) or None)_: Saved
            expectation values, if specified by `exp_ops`.
        extra _(PyTree or None)_: Extra data saved with `save_extra()` if
            specified in `options` (see [`dq.Options`][dynamiqs.Options]).
        infos _(PyTree or None)_: Solver-dependent information on the resolution.
        tsave _(array of shape (ntsave,))_: Times for which results were saved.
        solver _(Solver)_: Solver used.
        gradient _(Gradient)_: Gradient used.
        options _(Options)_: Options used.

    Note-: Result of running multiple simulations concurrently
        The resulting states and expectation values are batched according to the
        leading dimensions of the Hamiltonian `H`, jump operators `jump_ops` and initial
        state `rho0`. The behaviour depends on the value of the `cartesian_batching`
        option

        === "If `cartesian_batching = True` (default value)"
            The results leading dimensions are
            ```
            ... = ...H, ...L0, ...L1, (...), ...rho0
            ```
            For example if:

            - `H` has shape _(2, 3, n, n)_,
            - `jump_ops = [L0, L1]` has shape _[(4, 5, n, n), (6, n, n)]_,
            - `rho0` has shape _(7, n, n)_,

            then `states` has shape _(2, 3, 4, 5, 6, 7, ntsave, n, n)_.
        === "If `cartesian_batching = False`"
            The results leading dimensions are
            ```
            ... = ...H = ...L0 = ...L1 = (...) = ...rho0  # (once broadcasted)
            ```
            For example if:

            - `H` has shape _(2, 3, n, n)_,
            - `jump_ops = [L0, L1]` has shape _[(3, n, n), (2, 1, n, n)]_,
            - `rho0` has shape _(3, n, n)_,

            then `states` has shape _(2, 3, ntsave, n, n)_.

        See the
        [Batching simulations](../../documentation/basics/batching-simulations.md)
        tutorial for more details.
    """


class SEPropagatorResult(PropagatorResult):
    r"""Result of the Schrödinger equation integration to obtain the propagator.

    Attributes:
<<<<<<< HEAD
        propagators _(qarray of shape (..., ntsave, n, n))_: Saved propagators.
=======
        propagators _(array of shape (..., ntsave, n, n))_: Saved propagators.
        final_propagator _(array of shape (..., n, n))_: Saved final propagator.
>>>>>>> 7a5de4a3
        infos _(PyTree or None)_: Solver-dependent information on the resolution.
        tsave _(array of shape (ntsave,))_: Times for which results were saved.
        solver _(Solver)_: Solver used.
        gradient _(Gradient)_: Gradient used.
        options _(Options)_: Options used.

    Note-: Result of running multiple simulations concurrently
        The resulting propagators are batched according to the leading
        dimensions of the Hamiltonian `H`. For example if `H` has shape
        _(2, 3, n, n)_, then `propagators` has shape _(2, 3, ntsave, n, n)_.

        See the
        [Batching simulations](../../documentation/basics/batching-simulations.md)
        tutorial for more details.
    """

<<<<<<< HEAD
    @property
    def propagators(self) -> QArray:
        return self._saved.ysave

    @property
    def states(self) -> QArray:
        raise AttributeError(
            '`SEPropagatorResult` object has no attribute `states`. To access'
            ' saved propagators, use the `propagators` attribute.'
        )
=======
>>>>>>> 7a5de4a3

class MEPropagatorResult(PropagatorResult):
    r"""Result of the Lindblad master equation integration to obtain the propagator.

    Attributes:
<<<<<<< HEAD
        propagators _(qarray of shape (..., ntsave, n^2, n^2))_: Saved propagators.
=======
        propagators _(array of shape (..., ntsave, n^2, n^2))_: Saved propagators.
        final_propagator _(array of shape (..., n^2, n^2))_: Saved final propagator.
>>>>>>> 7a5de4a3
        infos _(PyTree or None)_: Solver-dependent information on the resolution.
        tsave _(array of shape (ntsave,))_: Times for which results were saved.
        solver _(Solver)_: Solver used.
        gradient _(Gradient)_: Gradient used.
        options _(Options)_: Options used.

    Note-: Result of running multiple simulations concurrently
        The resulting propagators are batched according to the
        leading dimensions of the Hamiltonian `H` and jump operators `jump_ops`.
        The behaviour depends on the value of the `cartesian_batching` option

        === "If `cartesian_batching = True` (default value)"
            The results leading dimensions are
            ```
            ... = ...H, ...L0, ...L1, (...)
            ```
            For example if:

            - `H` has shape _(2, 3, n, n)_,
            - `jump_ops = [L0, L1]` has shape _[(4, 5, n, n), (6, n, n)]_,

            then `propagators` has shape _(2, 3, 4, 5, 6, ntsave, n, n)_.
        === "If `cartesian_batching = False`"
            The results leading dimensions are
            ```
            ... = ...H = ...L0 = ...L1 = (...)  # (once broadcasted)
            ```
            For example if:

            - `H` has shape _(2, 3, n, n)_,
            - `jump_ops = [L0, L1]` has shape _[(3, n, n), (2, 1, n, n)]_,

            then `propagators` has shape _(2, 3, ntsave, n, n)_.

        See the
        [Batching simulations](../../documentation/basics/batching-simulations.md)
        tutorial for more details.
<<<<<<< HEAD
    """

    @property
    def propagators(self) -> QArray:
        return self._saved.ysave

    @property
    def states(self) -> QArray:
        raise AttributeError(
            '`MEPropagatorResult` object has no attribute `states`. To access'
            ' saved propagators, use the `propagators` attribute.'
        )

    @property
    def expects(self) -> Array | None:
        raise AttributeError('`MEPropagatorResult` object has no attribute `expects`.')

    @property
    def extra(self) -> PyTree | None:
        raise AttributeError('`MEPropagatorResult` object has no attribute `extra`.')

    def _str_parts(self) -> dict[str, str]:
        return {
            'Solver     ': type(self.solver).__name__,
            'Gradient   ': (
                type(self.gradient).__name__ if self.gradient is not None else None
            ),
            'Propagators': array_str(self.propagators),
            'Infos      ': self.infos if self.infos is not None else None,
        }
=======
    """
>>>>>>> 7a5de4a3
<|MERGE_RESOLUTION|>--- conflicted
+++ resolved
@@ -34,14 +34,10 @@
 
 # the Saved object holds quantities saved during the equation integration
 class Saved(eqx.Module):
-<<<<<<< HEAD
     ysave: QArray
-=======
-    ysave: Array
 
 
 class SolveSaved(Saved):
->>>>>>> 7a5de4a3
     Esave: Array | None
     extra: PyTree | None
 
@@ -58,18 +54,8 @@
     _saved: Saved
     infos: PyTree | None
 
-<<<<<<< HEAD
-    @property
-    def states(self) -> QArray:
-        return self._saved.ysave
-
-    @property
-    def expects(self) -> Array | None:
-        return self._saved.Esave
-=======
     def to_qutip(self) -> Result:
         raise NotImplementedError
->>>>>>> 7a5de4a3
 
     def to_numpy(self) -> Result:
         raise NotImplementedError
@@ -97,11 +83,11 @@
 
 class SolveResult(Result):
     @property
-    def states(self) -> Array:
+    def states(self) -> QArray:
         return self._saved.ysave
 
     @property
-    def final_state(self) -> Array:
+    def final_state(self) -> QArray:
         if self.options.save_states:
             return self.states[..., -1, :, :]
         else:
@@ -126,11 +112,11 @@
 
 class PropagatorResult(Result):
     @property
-    def propagators(self) -> Array:
+    def propagators(self) -> QArray:
         return self._saved.ysave
 
     @property
-    def final_propagator(self) -> Array:
+    def final_propagator(self) -> QArray:
         if self.options.save_states:
             return self.propagators[..., -1, :, :]
         else:
@@ -145,12 +131,8 @@
     r"""Result of the Schrödinger equation integration.
 
     Attributes:
-<<<<<<< HEAD
         states _(qarray of shape (..., ntsave, n, 1))_: Saved states.
-=======
-        states _(array of shape (..., ntsave, n, 1))_: Saved states.
-        final_state _(array of shape (..., n, 1))_: Saved final state.
->>>>>>> 7a5de4a3
+        final_state _(qarray of shape (..., n, 1))_: Saved final state.
         expects _(array of shape (..., len(exp_ops), ntsave) or None)_: Saved
             expectation values, if specified by `exp_ops`.
         extra _(PyTree or None)_: Extra data saved with `save_extra()` if
@@ -200,12 +182,8 @@
     """Result of the Lindblad master equation integration.
 
     Attributes:
-<<<<<<< HEAD
         states _(qarray of shape (..., ntsave, n, n))_: Saved states.
-=======
-        states _(array of shape (..., ntsave, n, n))_: Saved states.
-        final_state _(array of shape (..., n, n))_: Saved final state.
->>>>>>> 7a5de4a3
+        final_state _(qarray of shape (..., n, n))_: Saved final state.
         expects _(array of shape (..., len(exp_ops), ntsave) or None)_: Saved
             expectation values, if specified by `exp_ops`.
         extra _(PyTree or None)_: Extra data saved with `save_extra()` if
@@ -257,12 +235,8 @@
     r"""Result of the Schrödinger equation integration to obtain the propagator.
 
     Attributes:
-<<<<<<< HEAD
         propagators _(qarray of shape (..., ntsave, n, n))_: Saved propagators.
-=======
-        propagators _(array of shape (..., ntsave, n, n))_: Saved propagators.
-        final_propagator _(array of shape (..., n, n))_: Saved final propagator.
->>>>>>> 7a5de4a3
+        final_propagator _(qarray of shape (..., n, n))_: Saved final propagator.
         infos _(PyTree or None)_: Solver-dependent information on the resolution.
         tsave _(array of shape (ntsave,))_: Times for which results were saved.
         solver _(Solver)_: Solver used.
@@ -279,30 +253,13 @@
         tutorial for more details.
     """
 
-<<<<<<< HEAD
-    @property
-    def propagators(self) -> QArray:
-        return self._saved.ysave
-
-    @property
-    def states(self) -> QArray:
-        raise AttributeError(
-            '`SEPropagatorResult` object has no attribute `states`. To access'
-            ' saved propagators, use the `propagators` attribute.'
-        )
-=======
->>>>>>> 7a5de4a3
 
 class MEPropagatorResult(PropagatorResult):
     r"""Result of the Lindblad master equation integration to obtain the propagator.
 
     Attributes:
-<<<<<<< HEAD
         propagators _(qarray of shape (..., ntsave, n^2, n^2))_: Saved propagators.
-=======
-        propagators _(array of shape (..., ntsave, n^2, n^2))_: Saved propagators.
-        final_propagator _(array of shape (..., n^2, n^2))_: Saved final propagator.
->>>>>>> 7a5de4a3
+        final_propagator _(qarray of shape (..., n^2, n^2))_: Saved final propagator.
         infos _(PyTree or None)_: Solver-dependent information on the resolution.
         tsave _(array of shape (ntsave,))_: Times for which results were saved.
         solver _(Solver)_: Solver used.
@@ -340,37 +297,4 @@
         See the
         [Batching simulations](../../documentation/basics/batching-simulations.md)
         tutorial for more details.
-<<<<<<< HEAD
-    """
-
-    @property
-    def propagators(self) -> QArray:
-        return self._saved.ysave
-
-    @property
-    def states(self) -> QArray:
-        raise AttributeError(
-            '`MEPropagatorResult` object has no attribute `states`. To access'
-            ' saved propagators, use the `propagators` attribute.'
-        )
-
-    @property
-    def expects(self) -> Array | None:
-        raise AttributeError('`MEPropagatorResult` object has no attribute `expects`.')
-
-    @property
-    def extra(self) -> PyTree | None:
-        raise AttributeError('`MEPropagatorResult` object has no attribute `extra`.')
-
-    def _str_parts(self) -> dict[str, str]:
-        return {
-            'Solver     ': type(self.solver).__name__,
-            'Gradient   ': (
-                type(self.gradient).__name__ if self.gradient is not None else None
-            ),
-            'Propagators': array_str(self.propagators),
-            'Infos      ': self.infos if self.infos is not None else None,
-        }
-=======
-    """
->>>>>>> 7a5de4a3
+    """