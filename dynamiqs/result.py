--- conflicted
+++ resolved
@@ -8,11 +8,7 @@
 from .options import Options
 from .solver import Solver
 
-<<<<<<< HEAD
-__all__ = ['SEResult', 'MEResult', 'MCResult', 'SEPropagatorResult']
-=======
-__all__ = ['SESolveResult', 'MESolveResult', 'SEPropagatorResult', 'MEPropagatorResult']
->>>>>>> 6457fe63
+__all__ = ['SESolveResult', 'MESolveResult', 'MCResult', 'SEPropagatorResult', 'MEPropagatorResult']
 
 
 def memory_bytes(x: Array) -> int:
@@ -43,13 +39,8 @@
     extra: PyTree | None
 
 
-<<<<<<< HEAD
-class FinalSaved(Saved):
-    ylast: Array | None
-=======
 class PropagatorSaved(Saved):
     pass
->>>>>>> 6457fe63
 
 
 class Result(eqx.Module):
@@ -57,25 +48,15 @@
     solver: Solver
     gradient: Gradient | None
     options: Options
-    _saved: FinalSaved
+    _saved: Saved
     final_time: Array
-    infos: PyTree | None = None
+    infos: PyTree | None
 
     def to_qutip(self) -> Result:
         raise NotImplementedError
 
-<<<<<<< HEAD
-    @property
-    def final_state(self) -> Array:
-        return self._saved.ylast
-
-    @property
-    def expects(self) -> Array | None:
-        return self._saved.Esave
-=======
     def to_numpy(self) -> Result:
         raise NotImplementedError
->>>>>>> 6457fe63
 
     def block_until_ready(self) -> Result:
         _ = self._saved.ysave.block_until_ready()
@@ -141,7 +122,113 @@
         d = super()._str_parts()
         return d | {'Propagators': array_str(self.propagators)}
 
-<<<<<<< HEAD
+
+class SESolveResult(SolveResult):
+    r"""Result of the Schrödinger equation integration.
+
+
+    Attributes:
+        states _(array of shape (..., nsave, n, 1))_: Saved states with
+            `nsave = ntsave`, or `nsave = 1` if `options.save_states` is set to `False`.
+        final_state _(array of shape (..., n, 1))_: Saved final state.
+        expects _(array of shape (..., len(exp_ops), ntsave) or None)_: Saved
+            expectation values, if specified by `exp_ops`.
+        extra _(PyTree or None)_: Extra data saved with `save_extra()` if
+            specified in `options` (see [`dq.Options`][dynamiqs.Options]).
+        infos _(PyTree or None)_: Solver-dependent information on the resolution.
+        tsave _(array of shape (ntsave,))_: Times for which results were saved.
+        solver _(Solver)_: Solver used.
+        gradient _(Gradient)_: Gradient used.
+        options _(Options)_: Options used.
+
+    Note-: Result of running multiple simulations concurrently
+        The resulting states and expectation values are batched according to the
+        leading dimensions of the Hamiltonian `H` and initial state `psi0`. The
+        behaviour depends on the value of the `cartesian_batching` option
+
+        === "If `cartesian_batching = True` (default value)"
+            The results leading dimensions are
+            ```
+            ... = ...H, ...psi0
+            ```
+            For example if:
+
+            - `H` has shape _(2, 3, n, n)_,
+            - `psi0` has shape _(4, n, 1)_,
+
+            then `states` has shape _(2, 3, 4, ntsave, n, 1)_.
+
+        === "If `cartesian_batching = False`"
+            The results leading dimensions are
+            ```
+            ... = ...H = ...psi0  # (once broadcasted)
+            ```
+            For example if:
+
+            - `H` has shape _(2, 3, n, n)_,
+            - `psi0` has shape _(3, n, 1)_,
+
+            then `states` has shape _(2, 3, ntsave, n, 1)_.
+
+        See the
+        [Batching simulations](../../documentation/basics/batching-simulations.md)
+        tutorial for more details.
+        final_time _(Array)_: final solution time
+    """
+
+class MESolveResult(SolveResult):
+    """Result of the Lindblad master equation integration.
+
+    Attributes:
+        states _(array of shape (..., nsave, n, n))_: Saved states with
+            `nsave = ntsave`, or `nsave = 1` if `options.save_states` is set to `False`.
+        final_state _(array of shape (..., n, n))_: Saved final state.
+        expects _(array of shape (..., len(exp_ops), ntsave) or None)_: Saved
+            expectation values, if specified by `exp_ops`.
+        extra _(PyTree or None)_: Extra data saved with `save_extra()` if
+            specified in `options` (see [`dq.Options`][dynamiqs.Options]).
+        infos _(PyTree or None)_: Solver-dependent information on the resolution.
+        tsave _(array of shape (ntsave,))_: Times for which results were saved.
+        solver _(Solver)_: Solver used.
+        gradient _(Gradient)_: Gradient used.
+        options _(Options)_: Options used.
+
+    Note-: Result of running multiple simulations concurrently
+        The resulting states and expectation values are batched according to the
+        leading dimensions of the Hamiltonian `H`, jump operators `jump_ops` and initial
+        state `rho0`. The behaviour depends on the value of the `cartesian_batching`
+        option
+
+        === "If `cartesian_batching = True` (default value)"
+            The results leading dimensions are
+            ```
+            ... = ...H, ...L0, ...L1, (...), ...rho0
+            ```
+            For example if:
+
+            - `H` has shape _(2, 3, n, n)_,
+            - `jump_ops = [L0, L1]` has shape _[(4, 5, n, n), (6, n, n)]_,
+            - `rho0` has shape _(7, n, n)_,
+
+            then `states` has shape _(2, 3, 4, 5, 6, 7, ntsave, n, n)_.
+        === "If `cartesian_batching = False`"
+            The results leading dimensions are
+            ```
+            ... = ...H = ...L0 = ...L1 = (...) = ...rho0  # (once broadcasted)
+            ```
+            For example if:
+
+            - `H` has shape _(2, 3, n, n)_,
+            - `jump_ops = [L0, L1]` has shape _[(3, n, n), (2, 1, n, n)]_,
+            - `rho0` has shape _(3, n, n)_,
+
+            then `states` has shape _(2, 3, ntsave, n, n)_.
+
+        See the
+        [Batching simulations](../../documentation/basics/batching-simulations.md)
+        tutorial for more details.
+    """
+
 class MCResult(eqx.Module):
     """Result of Monte Carlo integration
 
@@ -193,127 +280,6 @@
         return '==== MCResult ====\n' + parts_str
 
 
-class SEResult(Result):
-=======
-
-class SESolveResult(SolveResult):
->>>>>>> 6457fe63
-    r"""Result of the Schrödinger equation integration.
-
-
-    Attributes:
-        states _(array of shape (..., nsave, n, 1))_: Saved states with
-            `nsave = ntsave`, or `nsave = 1` if `options.save_states` is set to `False`.
-        final_state _(array of shape (..., n, 1))_: Saved final state.
-        expects _(array of shape (..., len(exp_ops), ntsave) or None)_: Saved
-            expectation values, if specified by `exp_ops`.
-        states _(array of shape (nH?, npsi0?, ntsave, n, 1))_: Saved states.
-        final_state _(array of shape (nH?, npsi0?, n, 1))_: Saved final state
-        expects _(array of shape (nH?, npsi0?, nE, ntsave) or None)_: Saved expectation
-            values, if specified by `exp_ops`.
-        extra _(PyTree or None)_: Extra data saved with `save_extra()` if
-            specified in `options` (see [`dq.Options`][dynamiqs.Options]).
-        infos _(PyTree or None)_: Solver-dependent information on the resolution.
-        tsave _(array of shape (ntsave,))_: Times for which results were saved.
-        solver _(Solver)_: Solver used.
-        gradient _(Gradient)_: Gradient used.
-        options _(Options)_: Options used.
-
-    Note-: Result of running multiple simulations concurrently
-        The resulting states and expectation values are batched according to the
-        leading dimensions of the Hamiltonian `H` and initial state `psi0`. The
-        behaviour depends on the value of the `cartesian_batching` option
-
-        === "If `cartesian_batching = True` (default value)"
-            The results leading dimensions are
-            ```
-            ... = ...H, ...psi0
-            ```
-            For example if:
-
-            - `H` has shape _(2, 3, n, n)_,
-            - `psi0` has shape _(4, n, 1)_,
-
-            then `states` has shape _(2, 3, 4, ntsave, n, 1)_.
-
-        === "If `cartesian_batching = False`"
-            The results leading dimensions are
-            ```
-            ... = ...H = ...psi0  # (once broadcasted)
-            ```
-            For example if:
-
-            - `H` has shape _(2, 3, n, n)_,
-            - `psi0` has shape _(3, n, 1)_,
-
-            then `states` has shape _(2, 3, ntsave, n, 1)_.
-
-        See the
-        [Batching simulations](../../documentation/basics/batching-simulations.md)
-        tutorial for more details.
-        final_time _(Array)_: final solution time
-    """
-
-
-class MESolveResult(SolveResult):
-    """Result of the Lindblad master equation integration.
-
-    Attributes:
-        states _(array of shape (..., nsave, n, n))_: Saved states with
-            `nsave = ntsave`, or `nsave = 1` if `options.save_states` is set to `False`.
-        final_state _(array of shape (..., n, n))_: Saved final state.
-        expects _(array of shape (..., len(exp_ops), ntsave) or None)_: Saved
-            expectation values, if specified by `exp_ops`.
-        states _(array of shape (nH?, nrho0?, ntsave, n, n))_: Saved states.
-        final_state _(array of shape (nH?, nrho0?, n, n))_: Saved final state
-        expects _(array of shape (nH?, nrho0?, nE, ntsave) or None)_: Saved expectation
-            values, if specified by `exp_ops`.
-        extra _(PyTree or None)_: Extra data saved with `save_extra()` if
-            specified in `options` (see [`dq.Options`][dynamiqs.Options]).
-        infos _(PyTree or None)_: Solver-dependent information on the resolution.
-        tsave _(array of shape (ntsave,))_: Times for which results were saved.
-        solver _(Solver)_: Solver used.
-        gradient _(Gradient)_: Gradient used.
-        options _(Options)_: Options used.
-
-    Note-: Result of running multiple simulations concurrently
-        The resulting states and expectation values are batched according to the
-        leading dimensions of the Hamiltonian `H`, jump operators `jump_ops` and initial
-        state `rho0`. The behaviour depends on the value of the `cartesian_batching`
-        option
-
-        === "If `cartesian_batching = True` (default value)"
-            The results leading dimensions are
-            ```
-            ... = ...H, ...L0, ...L1, (...), ...rho0
-            ```
-            For example if:
-
-            - `H` has shape _(2, 3, n, n)_,
-            - `jump_ops = [L0, L1]` has shape _[(4, 5, n, n), (6, n, n)]_,
-            - `rho0` has shape _(7, n, n)_,
-
-            then `states` has shape _(2, 3, 4, 5, 6, 7, ntsave, n, n)_.
-        === "If `cartesian_batching = False`"
-            The results leading dimensions are
-            ```
-            ... = ...H = ...L0 = ...L1 = (...) = ...rho0  # (once broadcasted)
-            ```
-            For example if:
-
-            - `H` has shape _(2, 3, n, n)_,
-            - `jump_ops = [L0, L1]` has shape _[(3, n, n), (2, 1, n, n)]_,
-            - `rho0` has shape _(3, n, n)_,
-
-            then `states` has shape _(2, 3, ntsave, n, n)_.
-
-        See the
-        [Batching simulations](../../documentation/basics/batching-simulations.md)
-        tutorial for more details.
-        final_time _(Array)_: final solution time
-    """
-
-
 class SEPropagatorResult(PropagatorResult):
     r"""Result of the Schrödinger equation integration to obtain the propagator.
 
