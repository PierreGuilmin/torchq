--- conflicted
+++ resolved
@@ -34,12 +34,8 @@
 
 # the Saved object holds quantities saved during the equation integration
 class Saved(eqx.Module):
-<<<<<<< HEAD
-    ysave: QArray
-=======
     ysave: Array
     extra: PyTree | None
->>>>>>> 6668562d
 
 
 class SolveSaved(Saved):
@@ -247,12 +243,12 @@
         propagators _(array of shape (..., nsave, n, n))_: Saved propagators with
             `nsave = ntsave`, or `nsave = 1` if `options.save_states` is set to `False`.
         final_propagator _(array of shape (..., n, n))_: Saved final propagator.
-<<<<<<< HEAD
+    <<<<<<< HEAD
     >>>>>>> main
-=======
+    =======
         extra _(PyTree or None)_: Extra data saved with `save_extra()` if
             specified in `options` (see [`dq.Options`][dynamiqs.Options]).
->>>>>>> 6668562d
+    >>>>>>> main
         infos _(PyTree or None)_: Solver-dependent information on the resolution.
         tsave _(array of shape (ntsave,))_: Times for which results were saved.
         solver _(Solver)_: Solver used.
@@ -281,12 +277,12 @@
         propagators _(array of shape (..., nsave, n^2, n^2))_: Saved propagators with
             `nsave = ntsave`, or `nsave = 1` if `options.save_states` is set to `False`.
         final_propagator _(array of shape (..., n^2, n^2))_: Saved final propagator.
-<<<<<<< HEAD
+    <<<<<<< HEAD
     >>>>>>> main
-=======
+    =======
         extra _(PyTree or None)_: Extra data saved with `save_extra()` if
             specified in `options` (see [`dq.Options`][dynamiqs.Options]).
->>>>>>> 6668562d
+    >>>>>>> main
         infos _(PyTree or None)_: Solver-dependent information on the resolution.
         tsave _(array of shape (ntsave,))_: Times for which results were saved.
         solver _(Solver)_: Solver used.
