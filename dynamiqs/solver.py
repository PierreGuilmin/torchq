--- conflicted
+++ resolved
@@ -94,8 +94,8 @@
 class Euler(_ODEFixedStep):
     """Euler method (fixed step size ODE solver).
 
-    This solver is implemented by the amazing [Diffrax](https://docs.kidger.site/diffrax/) library, see
-    [`diffrax.Euler`](https://docs.kidger.site/diffrax/api/solvers/ode_solvers/#diffrax.Euler).
+    This solver is implemented by the [Diffrax](https://docs.kidger.site/diffrax/)
+    library, see [`diffrax.Euler`](https://docs.kidger.site/diffrax/api/solvers/ode_solvers/#diffrax.Euler).
 
     Warning:
         This solver is not recommended for general use.
@@ -107,7 +107,7 @@
         This solver supports differentiation with
         [`dq.gradient.Autograd`][dynamiqs.gradient.Autograd] and
         [`dq.gradient.CheckpointAutograd`][dynamiqs.gradient.CheckpointAutograd].
-    """  # noqa: E501
+    """
 
     SUPPORTED_GRADIENT: ClassVar[_TupleGradient] = (Autograd, CheckpointAutograd)
 
@@ -115,25 +115,12 @@
     def __init__(self, dt: float):
         super().__init__(dt)
 
-<<<<<<< HEAD
-        This solver is implemented by [Diffrax](https://docs.kidger.site/diffrax/)
-        library, see
-        [`diffrax.Euler`](https://docs.kidger.site/diffrax/api/solvers/ode_solvers/#diffrax.Euler).
-=======
->>>>>>> d9e95767
 
 class Rouchon1(_ODEFixedStep):
     """First-order Rouchon method (fixed step size ODE solver).
 
-<<<<<<< HEAD
-        Args:
-            dt _(float)_: Fixed time step.
-        """
-        _ODEFixedStep.__init__(self, dt)
-=======
     Warning:
         This solver has not been ported to JAX yet.
->>>>>>> d9e95767
 
     Notes: Supported gradients
         This solver supports differentiation with
@@ -182,8 +169,8 @@
 class Dopri5(_ODEAdaptiveStep):
     """Dormand-Prince method of order 5 (adaptive step size ODE solver).
 
-    This solver is implemented by the amazing [Diffrax](https://docs.kidger.site/diffrax/) library, see
-    [`diffrax.Dopri5`](https://docs.kidger.site/diffrax/api/solvers/ode_solvers/#diffrax.Dopri5).
+    This solver is implemented by the [Diffrax](https://docs.kidger.site/diffrax/)
+    library, see [`diffrax.Dopri5`](https://docs.kidger.site/diffrax/api/solvers/ode_solvers/#diffrax.Dopri5).
 
     Args:
         rtol: Relative tolerance.
@@ -197,7 +184,7 @@
         This solver supports differentiation with
         [`dq.gradient.Autograd`][dynamiqs.gradient.Autograd] and
         [`dq.gradient.CheckpointAutograd`][dynamiqs.gradient.CheckpointAutograd].
-    """  # noqa: E501
+    """
 
     SUPPORTED_GRADIENT: ClassVar[_TupleGradient] = (Autograd, CheckpointAutograd)
 
@@ -217,26 +204,9 @@
 class Dopri8(_ODEAdaptiveStep):
     """Dormand-Prince method of order 8 (adaptive step size ODE solver).
 
-    This solver is implemented by the amazing [Diffrax](https://docs.kidger.site/diffrax/) library, see
-    [`diffrax.Dopri8`](https://docs.kidger.site/diffrax/api/solvers/ode_solvers/#diffrax.Dopri8).
-
-<<<<<<< HEAD
-        This solver is implemented by [Diffrax](https://docs.kidger.site/diffrax/)
-        library, see
-        [`diffrax.Dopri5`](https://docs.kidger.site/diffrax/api/solvers/ode_solvers/#diffrax.Dopri5).
-
-        Args:
-            rtol: Relative tolerance.
-            atol: Absolute tolerance.
-            safety_factor: Safety factor for adaptive step sizing.
-            min_factor: Minimum factor for adaptive step sizing.
-            max_factor: Maximum factor for adaptive step sizing.
-            max_steps: Maximum number of steps.
-        """
-        _ODEAdaptiveStep.__init__(
-            self, rtol, atol, safety_factor, min_factor, max_factor, max_steps
-        )
-=======
+    This solver is implemented by the [Diffrax](https://docs.kidger.site/diffrax/)
+    library, see [`diffrax.Dopri8`](https://docs.kidger.site/diffrax/api/solvers/ode_solvers/#diffrax.Dopri8).
+
     Args:
         rtol: Relative tolerance.
         atol: Absolute tolerance.
@@ -249,8 +219,7 @@
         This solver supports differentiation with
         [`dq.gradient.Autograd`][dynamiqs.gradient.Autograd] and
         [`dq.gradient.CheckpointAutograd`][dynamiqs.gradient.CheckpointAutograd].
-    """  # noqa: E501
->>>>>>> d9e95767
+    """
 
     SUPPORTED_GRADIENT: ClassVar[_TupleGradient] = (Autograd, CheckpointAutograd)
 
@@ -270,26 +239,9 @@
 class Tsit5(_ODEAdaptiveStep):
     """Tsitouras method of order 5 (adaptive step size ODE solver).
 
-    This solver is implemented by the amazing [Diffrax](https://docs.kidger.site/diffrax/) library, see
-    [`diffrax.Tsit5`](https://docs.kidger.site/diffrax/api/solvers/ode_solvers/#diffrax.Tsit5).
-
-<<<<<<< HEAD
-        This solver is implemented by [Diffrax](https://docs.kidger.site/diffrax/)
-        library, see
-        [`diffrax.Dopri8`](https://docs.kidger.site/diffrax/api/solvers/ode_solvers/#diffrax.Dopri8).
-
-        Args:
-            rtol: Relative tolerance.
-            atol: Absolute tolerance.
-            safety_factor: Safety factor for adaptive step sizing.
-            min_factor: Minimum factor for adaptive step sizing.
-            max_factor: Maximum factor for adaptive step sizing.
-            max_steps: Maximum number of steps.
-        """
-        _ODEAdaptiveStep.__init__(
-            self, rtol, atol, safety_factor, min_factor, max_factor, max_steps
-        )
-=======
+    This solver is implemented by the [Diffrax](https://docs.kidger.site/diffrax/)
+    library, see [`diffrax.Tsit5`](https://docs.kidger.site/diffrax/api/solvers/ode_solvers/#diffrax.Tsit5).
+
     Args:
         rtol: Relative tolerance.
         atol: Absolute tolerance.
@@ -302,8 +254,7 @@
         This solver supports differentiation with
         [`dq.gradient.Autograd`][dynamiqs.gradient.Autograd] and
         [`dq.gradient.CheckpointAutograd`][dynamiqs.gradient.CheckpointAutograd].
-    """  # noqa: E501
->>>>>>> d9e95767
+    """
 
     SUPPORTED_GRADIENT: ClassVar[_TupleGradient] = (Autograd, CheckpointAutograd)
 
@@ -317,24 +268,4 @@
         max_factor: float = 5.0,
         max_steps: int = 100_000,
     ):
-<<<<<<< HEAD
-        """Tsitouras method of order 5 (adaptive step size ODE solver).
-
-        This solver is implemented by [Diffrax](https://docs.kidger.site/diffrax/)
-        library, see
-        [`diffrax.Tsit5`](https://docs.kidger.site/diffrax/api/solvers/ode_solvers/#diffrax.Tsit5).
-
-        Args:
-            rtol: Relative tolerance.
-            atol: Absolute tolerance.
-            safety_factor: Safety factor for adaptive step sizing.
-            min_factor: Minimum factor for adaptive step sizing.
-            max_factor: Maximum factor for adaptive step sizing.
-            max_steps: Maximum number of steps.
-        """
-        _ODEAdaptiveStep.__init__(
-            self, rtol, atol, safety_factor, min_factor, max_factor, max_steps
-        )
-=======
-        super().__init__(rtol, atol, safety_factor, min_factor, max_factor, max_steps)
->>>>>>> d9e95767
+        super().__init__(rtol, atol, safety_factor, min_factor, max_factor, max_steps)