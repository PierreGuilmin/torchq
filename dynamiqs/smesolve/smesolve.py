--- conflicted
+++ resolved
@@ -19,19 +19,11 @@
     jump_ops: list[ArrayLike],
     etas: ArrayLike,
     rho0: ArrayLike,
-<<<<<<< HEAD
-    t_save: ArrayLike,
+    tsave: ArrayLike,
     *,
     exp_ops: list[ArrayLike] | None = None,
-    t_meas: ArrayLike | None = None,
+    tmeas: ArrayLike | None = None,
     ntrajs: int = 1,
-=======
-    tsave: ArrayLike,
-    etas: ArrayLike,
-    ntrajs: int,
-    *,
-    tmeas: ArrayLike | None = None,
->>>>>>> e9cf1fd2
     seed: int | None = None,
     solver: str = '',
     gradient: str | None = None,
@@ -85,29 +77,15 @@
             as `jump_ops`.
         rho0 _(Tensor)_: Initial density matrix.
             Tensor of shape `(n, n)` or `(b_rho, n, n)` if batched.
-<<<<<<< HEAD
-        t_save _(Tensor, np.ndarray or list)_: Times for which results are saved.
-            The master equation is solved from time `t=0.0` to `t=t_save[-1]`.
+        tsave _(Tensor, np.ndarray or list)_: Times for which results are saved.
+            The master equation is solved from time `t=0.0` to `t=tsave[-1]`.
         exp_ops _(Tensor, or list of Tensors, optional)_: List of operators for which
-            the expectation value is computed at every time value in `t_save`.
-        t_meas _(Tensor, np.ndarray or list, optional)_: Times for which measurement
-            signals are saved. Defaults to `t_save`.
+            the expectation value is computed at every time value in `tsave`.
+        tmeas _(Tensor, np.ndarray or list, optional)_: Times for which measurement
+            signals are saved. Defaults to `tsave`.
         ntrajs _(int, optional)_: Number of stochastic trajectories. Defaults to 1.
         seed _(int, optional)_: Seed for the random number generator. Defaults to
             `None`.
-=======
-        tsave _(Tensor, np.ndarray or list)_: Times for which results are saved.
-            The master equation is solved from time `t=0.0` to `t=tsave[-1]`.
-        etas _(Tensor, np.ndarray or list)_: Measurement efficiencies, of same length
-            as `jump_ops`.
-        ntrajs _(int)_: Number of stochastic trajectories.
-        tmeas _(Tensor, np.ndarray or list, optional)_: Times for which measurement
-            signals are saved. Defaults to `tsave`.
-        seed _(int, optional)_: Seed for the random number generator. Defaults to
-            `None`.
-        exp_ops _(Tensor, or list of Tensors, optional)_: List of operators for which
-            the expectation value is computed at every time value in `tsave`.
->>>>>>> e9cf1fd2
         solver _(str, optional)_: Solver to use. See the list of available solvers.
             Defaults to `""` (no default solver).
         gradient _(str, optional)_: Algorithm used for computing gradients.
@@ -230,17 +208,11 @@
     if torch.any(etas < 0.0) or torch.any(etas > 1.0):
         raise ValueError('Argument `etas` must contain values between 0 and 1.')
 
-<<<<<<< HEAD
-    # convert t_meas to a tensor (default to `t_save` if None)
-    if t_meas is None:
-        t_meas = t_save
-    t_meas = to_tensor(t_meas, dtype=options.rdtype, device=options.device)
-    check_time_tensor(t_meas, arg_name='t_meas', allow_empty=True)
-=======
-    # convert tmeas to a tensor
+    # convert tmeas to a tensor (default to `tsave` if None)
+    if tmeas is None:
+        tmeas = tsave
     tmeas = to_tensor(tmeas, dtype=options.rdtype, device=options.device)
     check_time_tensor(tmeas, arg_name='tmeas', allow_empty=True)
->>>>>>> e9cf1fd2
 
     # define random number generator from seed
     generator = torch.Generator(device=options.device)
