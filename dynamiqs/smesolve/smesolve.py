from __future__ import annotations

from typing import Any

import torch

from .._utils import obj_type_str
<<<<<<< HEAD
from ..options import Euler, Options, Rouchon1SME
=======
from ..solvers.options import Euler
>>>>>>> b734543e
from ..solvers.result import Result
from ..solvers.utils import batch_H, batch_y0, check_time_tensor, to_td_tensor
from ..utils.tensor_types import ArrayLike, TDArrayLike, to_tensor
from ..utils.utils import is_ket, ket_to_dm
from .euler import SMEEuler
from .rouchon import SMERouchon1


def smesolve(
    H: TDArrayLike,
    jump_ops: list[ArrayLike],
    rho0: ArrayLike,
    t_save: ArrayLike,
    etas: ArrayLike,
    ntrajs: int,
    *,
    t_meas: ArrayLike | None = None,
    seed: int | None = None,
    exp_ops: list[ArrayLike] | None = None,
    solver: str = '',
    gradient: str | None = None,
    options: dict[str, Any] | None = None,
) -> Result:
    """Solve the Stochastic master equation."""
    # H: (b_H?, n, n), rho0: (b_rho0?, n, n) -> (y_save, exp_save, meas_save) with
    #    - y_save: (b_H?, b_rho0?, ntrajs, len(t_save), n, n)
    #    - exp_save: (b_H?, b_rho0?, ntrajs, len(exp_ops), len(t_save))
    #    - meas_save: (b_H?, b_rho0?, ntrajs, len(meas_ops), len(t_meas) - 1)

    # default solver
    if solver == '':
        raise ValueError(
            'No default solver yet, please specify one using the `solver` argument.'
        )
    # options
    if options is None:
        options = {}
    options['gradient_alg'] = gradient
    if solver == 'euler':
        options = Euler(**options)
        SOLVER_CLASS = SMEEuler
    else:
        raise ValueError(f'Solver "{solver}" is not supported.')

    # check jump_ops
    if not isinstance(jump_ops, list):
        raise TypeError(
            'Argument `jump_ops` must be a list of array-like objects, but has type'
            f' {obj_type_str(jump_ops)}.'
        )
    if len(jump_ops) == 0:
        raise ValueError(
            'Argument `jump_ops` must be a non-empty list, otherwise consider using'
            ' `ssesolve`.'
        )

    # check exp_ops
    if exp_ops is not None and not isinstance(exp_ops, list):
        raise TypeError(
            'Argument `exp_ops` must be `None` or a list of array-like objects, but'
            f' has type {obj_type_str(exp_ops)}.'
        )

    # format and batch all tensors
    # H: (b_H, 1, 1, n, n)
    # rho0: (b_H, b_rho0, ntrajs, n, n)
    # exp_ops: (len(exp_ops), n, n)
    # jump_ops: (len(jump_ops), n, n)
    H = to_td_tensor(H, dtype=options.cdtype, device=options.device)
    rho0 = to_tensor(rho0, dtype=options.cdtype, device=options.device)
    H = batch_H(H).unsqueeze(2)
    rho0 = batch_y0(rho0, H).unsqueeze(2).repeat(1, 1, ntrajs, 1, 1)
    if is_ket(rho0):
        rho0 = ket_to_dm(rho0)
    exp_ops = to_tensor(exp_ops, dtype=options.cdtype, device=options.device)
    jump_ops = to_tensor(jump_ops, dtype=options.cdtype, device=options.device)

    # convert t_save to a tensor
    t_save = to_tensor(t_save, dtype=options.rdtype, device=options.device)
    check_time_tensor(t_save, arg_name='t_save')

    # convert etas to a tensor and check
    etas = to_tensor(etas, dtype=options.rdtype, device=options.device)
    if len(etas) != len(jump_ops):
        raise ValueError(
            'Argument `etas` must have the same length as `jump_ops` of length'
            f' {len(jump_ops)}, but has length {len(etas)}.'
        )
    if torch.all(etas == 0.0):
        raise ValueError(
            'Argument `etas` must contain at least one non-zero value, otherwise '
            'consider using `mesolve`.'
        )
    if torch.any(etas < 0.0) or torch.any(etas > 1.0):
        raise ValueError('Argument `etas` must contain values between 0 and 1.')

    # convert t_meas to a tensor
    t_meas = to_tensor(t_meas, dtype=options.rdtype, device=options.device)
    check_time_tensor(t_meas, arg_name='t_meas', allow_empty=True)

    # define random number generator from seed
    generator = torch.Generator(device=options.device)
    generator.seed() if seed is None else generator.manual_seed(seed)

    # define the solver
    args = (H, rho0, t_save, exp_ops, options)
    kwargs = dict(
        jump_ops=jump_ops,
        etas=etas,
        generator=generator,
        t_meas=t_meas,
    )
<<<<<<< HEAD
    if isinstance(options, Rouchon1SME):
        solver = SMERouchon1(*args, **kwargs)
    elif isinstance(options, Euler):
        solver = SMEEuler(*args, **kwargs)
    else:
        raise ValueError(f'Solver options {obj_type_str(options)} is not supported.')
=======
    solver = SOLVER_CLASS(*args, **kwargs)
>>>>>>> b734543e

    # compute the result
    solver.run()

    # get saved tensors and restore correct batching
    result = solver.result
    result.y_save = result.y_save.squeeze(1).squeeze(0)
    if result.exp_save is not None:
        result.exp_save = result.exp_save.squeeze(1).squeeze(0)
    if result.meas_save is not None:
        result.meas_save = result.meas_save.squeeze(1).squeeze(0)

    return result<|MERGE_RESOLUTION|>--- conflicted
+++ resolved
@@ -5,11 +5,7 @@
 import torch
 
 from .._utils import obj_type_str
-<<<<<<< HEAD
-from ..options import Euler, Options, Rouchon1SME
-=======
-from ..solvers.options import Euler
->>>>>>> b734543e
+from ..solvers.options import Euler, Rouchon1
 from ..solvers.result import Result
 from ..solvers.utils import batch_H, batch_y0, check_time_tensor, to_td_tensor
 from ..utils.tensor_types import ArrayLike, TDArrayLike, to_tensor
@@ -51,6 +47,9 @@
     if solver == 'euler':
         options = Euler(**options)
         SOLVER_CLASS = SMEEuler
+    elif solver == 'rouchon1':
+        options = Rouchon1(**options)
+        SOLVER_CLASS = SMERouchon1
     else:
         raise ValueError(f'Solver "{solver}" is not supported.')
 
@@ -122,16 +121,7 @@
         generator=generator,
         t_meas=t_meas,
     )
-<<<<<<< HEAD
-    if isinstance(options, Rouchon1SME):
-        solver = SMERouchon1(*args, **kwargs)
-    elif isinstance(options, Euler):
-        solver = SMEEuler(*args, **kwargs)
-    else:
-        raise ValueError(f'Solver options {obj_type_str(options)} is not supported.')
-=======
     solver = SOLVER_CLASS(*args, **kwargs)
->>>>>>> b734543e
 
     # compute the result
     solver.run()
