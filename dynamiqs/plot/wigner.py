from __future__ import annotations

import jax.numpy as jnp
import numpy as np
<<<<<<< HEAD
from matplotlib import pyplot as plt
=======
from IPython.display import Image
from jax.typing import ArrayLike
>>>>>>> 19b11e9d
from matplotlib.axes import Axes
from matplotlib.colors import Normalize

from .._checks import check_shape
from ..qarrays import QArrayLike, asjaxarray, asqarray
from ..utils import wigner as compute_wigner
from .utils import add_colorbar, colors, gif_indices, gifit, grid, optional_ax

__all__ = ['wigner', 'wigner_mosaic', 'wigner_gif']


@optional_ax
def plot_wigner_data(
    wigner: QArrayLike,
    xmax: float,
    ymax: float,
    *,
    ax: Axes | None = None,
    vmax: float = 2 / jnp.pi,
    cmap: str = 'dq',
    interpolation: str = 'bilinear',
    colorbar: bool = True,
    cross: bool = False,
    clear: bool = False,
):
    w = asjaxarray(wigner)
    check_shape(w, 'wigner', '(n, n)')

    # set plot norm
    vmin = -vmax
    norm = Normalize(vmin=vmin, vmax=vmax, clip=True)

    # clip to avoid rounding errors
    w = w.clip(vmin, vmax)

    # plot
    ax.imshow(
        w,
        cmap=cmap,
        norm=norm,
        origin='lower',
        aspect='equal',
        interpolation=interpolation,
        extent=[-xmax, xmax, -ymax, ymax],
    )

    # axis label
    ax.set(xlabel=r'$\mathrm{Re}(\alpha)$', ylabel=r'$\mathrm{Im}(\alpha)$')

    if colorbar and not clear:
        cax = add_colorbar(ax, cmap, norm)
        if vmax == 2 / jnp.pi:
            cax.set_yticks([vmin, 0.0, vmax], labels=[r'$-2/\pi$', r'$0$', r'$2/\pi$'])

    if cross:
        ax.axhline(0.0, color=colors['grey'], ls='-', lw=0.7, alpha=0.8)
        ax.axvline(0.0, color=colors['grey'], ls='-', lw=0.7, alpha=0.8)

    if clear:
        ax.grid(False)
        ax.axis(False)


@optional_ax
def wigner(
    state: QArrayLike,
    *,
    ax: Axes | None = None,
    xmax: float = 5.0,
    ymax: float | None = None,
    vmax: float = 2 / jnp.pi,
    npixels: int = 101,
    cmap: str = 'dq',
    interpolation: str = 'bilinear',
    colorbar: bool = True,
    cross: bool = False,
    clear: bool = False,
):
    r"""Plot the Wigner function of a state.

    Warning:
        Documentation redaction in progress.

    Note:
        Choose a diverging colormap `cmap` for better results.

    Warning:
        The axis scaling is chosen so that a coherent state $\ket{\alpha}$ lies at the
        coordinates $(x,y)=(\mathrm{Re}(\alpha),\mathrm{Im}(\alpha))$, which is
        different from the default behaviour of `qutip.plot_wigner()`.

    Examples:
        >>> psi = dq.coherent(16, 2.0)
        >>> dq.plot.wigner(psi)
        >>> renderfig('plot_wigner_coh')

        ![plot_wigner_coh](/figs_code/plot_wigner_coh.png){.fig-half}

        >>> psi = (dq.coherent(16, 2) + dq.coherent(16, -2)).unit()
        >>> dq.plot.wigner(psi, xmax=4.0, ymax=2.0, colorbar=False)
        >>> renderfig('plot_wigner_cat')

        ![plot_wigner_cat](/figs_code/plot_wigner_cat.png){.fig-half}

        >>> psi = (dq.fock(2, 0) + dq.fock(2, 1)).unit()
        >>> dq.plot.wigner(psi, xmax=2.0, cross=True)
        >>> renderfig('plot_wigner_01')

        ![plot_wigner_01](/figs_code/plot_wigner_01.png){.fig-half}

        >>> psi = sum(dq.coherent(32, 3 * a) for a in [1, 1j, -1, -1j]).unit()
        >>> dq.plot.wigner(psi, npixels=201, clear=True)
        >>> renderfig('plot_wigner_4legged')

        ![plot_wigner_4legged](/figs_code/plot_wigner_4legged.png){.fig-half}
    """
    state = asqarray(state)
    check_shape(state, 'state', '(n, 1)', '(n, n)')

    ymax = xmax if ymax is None else ymax
    _, _, w = compute_wigner(state, xmax, ymax, npixels)

    plot_wigner_data(
        w,
        xmax,
        ymax,
        ax=ax,
        vmax=vmax,
        cmap=cmap,
        interpolation=interpolation,
        colorbar=colorbar,
        cross=cross,
        clear=clear,
    )


def wigner_mosaic(
    states: QArrayLike,
    *,
    n: int = 8,
    nrows: int = 1,
    w: float = 3.0,
    h: float | None = None,
    xmax: float = 5.0,
    ymax: float | None = None,
    vmax: float = 2 / jnp.pi,
    npixels: int = 101,
    cmap: str = 'dq',
    interpolation: str = 'bilinear',
    cross: bool = False,
):
    r"""Plot the Wigner function of multiple states in a mosaic arrangement.

    Warning:
        Documentation redaction in progress.

    See [`dq.plot.wigner()`][dynamiqs.plot.wigner] for more details.

    Examples:
        >>> psis = [dq.fock(3, i) for i in range(3)]
        >>> dq.plot.wigner_mosaic(psis)
        >>> renderfig('plot_wigner_mosaic_fock')

        ![plot_wigner_mosaic_fock](/figs_code/plot_wigner_mosaic_fock.png){.fig}

        >>> n = 16
        >>> a = dq.destroy(n)
        >>> H = dq.zero(n)
        >>> jump_ops = [a @ a - 4.0 * dq.eye(n)]  # cat state inflation
        >>> psi0 = dq.coherent(n, 0)
        >>> tsave = jnp.linspace(0, 1.0, 101)
        >>> result = dq.mesolve(H, jump_ops, psi0, tsave)
        >>> dq.plot.wigner_mosaic(result.states, n=6, xmax=4.0, ymax=2.0)
        >>> renderfig('plot_wigner_mosaic_cat')

        ![plot_wigner_mosaic_cat](/figs_code/plot_wigner_mosaic_cat.png){.fig}

        >>> n = 16
        >>> a = dq.destroy(n)
        >>> H = a.dag() @ a.dag() @ a @ a  # Kerr Hamiltonian
        >>> psi0 = dq.coherent(n, 2)
        >>> tsave = jnp.linspace(0, jnp.pi, 101)
        >>> result = dq.sesolve(H, psi0, tsave)
        >>> dq.plot.wigner_mosaic(result.states, n=25, nrows=5, xmax=4.0)
        >>> renderfig('plot_wigner_mosaic_kerr')

        ![plot_wigner_mosaic_kerr](/figs_code/plot_wigner_mosaic_kerr.png){.fig}
    """
    states = asqarray(states)
    check_shape(states, 'states', '(N, n, 1)', '(N, n, n)')

    nstates = len(states)
    n = min(nstates, n)

    # create grid of plot
    _, axs = grid(
        n,
        nrows=nrows,
        w=w,
        h=h,
        gridspec_kw=dict(wspace=0, hspace=0),
        sharex=True,
        sharey=True,
    )

    ymax = xmax if ymax is None else ymax
    selected_indexes = np.linspace(0, nstates, n, dtype=int)
    _, _, wig = compute_wigner(states[selected_indexes], xmax, ymax, npixels)

    # plot individual wigner
    for i, ax in enumerate(axs):
        plot_wigner_data(
            wig[i],
            ax=ax,
            xmax=xmax,
            ymax=ymax,
            vmax=vmax,
            cmap=cmap,
            interpolation=interpolation,
            colorbar=False,
            cross=cross,
            clear=False,
        )
        ax.set(xlabel='', ylabel='', xticks=[], yticks=[])


def wigner_gif(
    states: QArrayLike,
    *,
    gif_duration: float = 5.0,
    fps: int = 10,
    w: float = 5.0,
    xmax: float = 5.0,
    ymax: float | None = None,
    vmax: float = 2 / jnp.pi,
    npixels: int = 101,
    cmap: str = 'dq',
    interpolation: str = 'bilinear',
    cross: bool = False,
    clear: bool = False,
) -> Image:
    r"""Plot a GIF of the Wigner function of multiple states.

    Warning:
        Documentation redaction in progress.

    See [`dq.plot.wigner()`][dynamiqs.plot.wigner] and
    [`dq.plot.gifit()`][dynamiqs.plot.gifit] for more details.

    Examples:
        >>> n = 16
        >>> a = dq.destroy(n)
        >>> H = dq.zero(n)
        >>> jump_ops = [a @ a - 4.0 * dq.eye(n)]  # cat state inflation
        >>> psi0 = dq.coherent(n, 0)
        >>> tsave = jnp.linspace(0, 1.0, 1001)
        >>> result = dq.mesolve(H, jump_ops, psi0, tsave)
        >>> gif = dq.plot.wigner_gif(result.states, fps=25, xmax=4.0, ymax=2.0)
        >>> rendergif(gif, 'wigner-cat')

        ![plot_wigner_gif_cat](/figs_code/wigner-cat.gif){.fig}

        >>> n = 16
        >>> a = dq.destroy(n)
        >>> H = a.dag() @ a.dag() @ a @ a  # Kerr Hamiltonian
        >>> psi0 = dq.coherent(n, 2)
        >>> tsave = jnp.linspace(0, jnp.pi, 1001)
        >>> result = dq.sesolve(H, psi0, tsave)
        >>> gif = dq.plot.wigner_gif(
        ...     result.states, gif_duration=10.0, fps=25, xmax=4.0, clear=True
        ... )
        >>> rendergif(gif, 'wigner-kerr')

        ![plot_wigner_gif_kerr](/figs_code/wigner-kerr.gif){.fig-half}
    """
    states = asqarray(states)
    check_shape(states, 'states', '(N, n, 1)', '(N, n, n)')

    ymax = xmax if ymax is None else ymax
    nframes = int(gif_duration * fps)
    indices = gif_indices(len(states), nframes)
    _, _, wig = compute_wigner(states[indices], xmax, ymax, npixels)

    return gifit(plot_wigner_data)(
        wig,
        w=w,
        h=ymax / xmax * w,
        xmax=xmax,
        ymax=ymax,
        vmax=vmax,
        cmap=cmap,
        interpolation=interpolation,
        colorbar=False,
        cross=cross,
        clear=clear,
        gif_duration=gif_duration,
        fps=fps,
    )<|MERGE_RESOLUTION|>--- conflicted
+++ resolved
@@ -2,12 +2,7 @@
 
 import jax.numpy as jnp
 import numpy as np
-<<<<<<< HEAD
-from matplotlib import pyplot as plt
-=======
 from IPython.display import Image
-from jax.typing import ArrayLike
->>>>>>> 19b11e9d
 from matplotlib.axes import Axes
 from matplotlib.colors import Normalize
 
