from __future__ import annotations

import equinox as eqx
import jax
from jax import Array
from jaxtyping import PyTree, ScalarLike

from ._utils import tree_str_inline
from .progress_meter import AbstractProgressMeter, NoProgressMeter, TqdmProgressMeter

__all__ = ['Options']


class Options(eqx.Module):
    """Generic options for the quantum solvers.

    Args:
        save_states: If `True`, the state is saved at every time in `tsave`,
            otherwise only the final state is returned.
        verbose: If `True`, print information about the integration, otherwise
            nothing is printed.
        cartesian_batching: If `True`, batched arguments are treated as separated
            batch dimensions, otherwise the batching is performed over a single
            shared batched dimension.
        progress_meter: Progress meter indicating how far the solve has progressed.
            Defaults to a [tqdm](https://github.com/tqdm/tqdm) progress meter. Pass
            `None` for no output, see other options in
            [dynamiqs/progress_meter.py](https://github.com/dynamiqs/dynamiqs/blob/main/dynamiqs/progress_meter.py).
            If gradients are computed, the progress meter only displays during the
            forward pass.
        t0: Initial time. If `None`, defaults to the first time in `tsave`.
        t1: Final time. If `None`, defaults to the last time in `tsave`.
        save_extra _(function, optional)_: A function with signature
            `f(Array) -> PyTree` that takes a state as input and returns a PyTree.
            This can be used to save additional arbitrary data during the
<<<<<<< HEAD
            integration.
        target_fidelity: if this fidelity is reached, stop grape optimization
        epochs: number of epochs to loop over in grape
        coherent: If true, use coherent definition of the fidelity which
                  accounts for relative phases. If not, use incoherent
                  definition
        ntraj: number of trajectories for mcsolve
        one_jump_only: should we do mcsolve with only a single jump
=======
            integration. The additional data is accessible in the `extra` attribute of
            the result object returned by the solvers (see
            [`SEResult`][dynamiqs.SEResult] or [`MEResult`][dynamiqs.MEResult]).
>>>>>>> baee63dd
    """

    save_states: bool = True
    verbose: bool = True
    cartesian_batching: bool = True
    progress_meter: AbstractProgressMeter | None = TqdmProgressMeter()
    t0: ScalarLike | None = None
    t1: ScalarLike | None
    save_extra: callable[[Array], PyTree] | None = None
    target_fidelity: float
    epochs: int
    coherent: bool
    ntraj: int
    one_jump_only: bool

    def __init__(
        self,
        save_states: bool = True,
        verbose: bool = True,
        cartesian_batching: bool = True,
        progress_meter: AbstractProgressMeter | None = TqdmProgressMeter(),  # noqa: B008
        t0: ScalarLike | None = None,
        t1: ScalarLike | None = None,
        save_extra: callable[[Array], PyTree] | None = None,
        target_fidelity: float = 0.9995,
        epochs: int = 1000,
        coherent: bool = True,
        ntraj: int = 10,
        one_jump_only: bool = True
    ):
        if progress_meter is None:
            progress_meter = NoProgressMeter()

        self.save_states = save_states
        self.verbose = verbose
        self.cartesian_batching = cartesian_batching
        self.progress_meter = progress_meter
        self.t0 = t0
        self.t1 = t1
        self.target_fidelity = target_fidelity
        self.epochs = epochs
        self.coherent = coherent
        self.ntraj = ntraj
        self.one_jump_only = one_jump_only

        # make `save_extra` a valid Pytree with `jax.tree_util.Partial`
        if save_extra is not None:
            save_extra = jax.tree_util.Partial(save_extra)
        self.save_extra = save_extra

    def __str__(self) -> str:
        return tree_str_inline(self)<|MERGE_RESOLUTION|>--- conflicted
+++ resolved
@@ -1,7 +1,7 @@
 from __future__ import annotations
 
 import equinox as eqx
-import jax
+import jax.tree_util as jtu
 from jax import Array
 from jaxtyping import PyTree, ScalarLike
 
@@ -33,20 +33,9 @@
         save_extra _(function, optional)_: A function with signature
             `f(Array) -> PyTree` that takes a state as input and returns a PyTree.
             This can be used to save additional arbitrary data during the
-<<<<<<< HEAD
-            integration.
-        target_fidelity: if this fidelity is reached, stop grape optimization
-        epochs: number of epochs to loop over in grape
-        coherent: If true, use coherent definition of the fidelity which
-                  accounts for relative phases. If not, use incoherent
-                  definition
-        ntraj: number of trajectories for mcsolve
-        one_jump_only: should we do mcsolve with only a single jump
-=======
             integration. The additional data is accessible in the `extra` attribute of
             the result object returned by the solvers (see
             [`SEResult`][dynamiqs.SEResult] or [`MEResult`][dynamiqs.MEResult]).
->>>>>>> baee63dd
     """
 
     save_states: bool = True
@@ -56,11 +45,6 @@
     t0: ScalarLike | None = None
     t1: ScalarLike | None
     save_extra: callable[[Array], PyTree] | None = None
-    target_fidelity: float
-    epochs: int
-    coherent: bool
-    ntraj: int
-    one_jump_only: bool
 
     def __init__(
         self,
@@ -71,11 +55,6 @@
         t0: ScalarLike | None = None,
         t1: ScalarLike | None = None,
         save_extra: callable[[Array], PyTree] | None = None,
-        target_fidelity: float = 0.9995,
-        epochs: int = 1000,
-        coherent: bool = True,
-        ntraj: int = 10,
-        one_jump_only: bool = True
     ):
         if progress_meter is None:
             progress_meter = NoProgressMeter()
@@ -86,15 +65,10 @@
         self.progress_meter = progress_meter
         self.t0 = t0
         self.t1 = t1
-        self.target_fidelity = target_fidelity
-        self.epochs = epochs
-        self.coherent = coherent
-        self.ntraj = ntraj
-        self.one_jump_only = one_jump_only
 
-        # make `save_extra` a valid Pytree with `jax.tree_util.Partial`
+        # make `save_extra` a valid Pytree with `Partial`
         if save_extra is not None:
-            save_extra = jax.tree_util.Partial(save_extra)
+            save_extra = jtu.Partial(save_extra)
         self.save_extra = save_extra
 
     def __str__(self) -> str:
