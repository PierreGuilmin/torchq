from __future__ import annotations

import equinox as eqx
import jax
from jax import Array
from jaxtyping import PyTree, ScalarLike

__all__ = ['Options']


class Options(eqx.Module):
<<<<<<< HEAD
    save_states: bool
    verbose: bool
    cartesian_batching: bool
    t0: Scalar | None
    t1: Scalar | None
    save_extra: callable[[Array], PyTree] | None
=======
    """Generic options for the quantum solvers.

    Args:
        save_states: If `True`, the state is saved at every time in `tsave`,
            otherwise only the final state is returned.
        verbose: If `True`, print information about the integration, otherwise
            nothing is printed.
        cartesian_batching: If `True`, batched arguments are treated as separated
            batch dimensions, otherwise the batching is performed over a single
            shared batched dimension.
        t0: Initial time. If `None`, defaults to the first time in `tsave`.
        save_extra _(function, optional)_: A function with signature
            `f(Array) -> PyTree` that takes a state as input and returns a PyTree.
            This can be used to save additional arbitrary data during the
            integration.
    """

    save_states: bool = True
    verbose: bool = True
    cartesian_batching: bool = True
    t0: ScalarLike | None = None
    save_extra: callable[[Array], PyTree] | None = None
>>>>>>> 9c4d3241

    def __init__(
        self,
        save_states: bool = True,
        verbose: bool = True,
        cartesian_batching: bool = True,
<<<<<<< HEAD
        t0: Scalar | None = None,
        t1: Scalar | None = None,
        save_extra: callable[[Array], PyTree] | None = None,
    ):
        """Generic options for the quantum solvers.

        Args:
            save_states: If `True`, the state is saved at every time in `tsave`,
                otherwise only the final state is returned.
            verbose: If `True`, print information about the integration, otherwise
                nothing is printed.
            cartesian_batching: If `True`, batched arguments are treated as separated
                batch dimensions, otherwise the batching is performed over a single
                shared batched dimension.
            t0: Initial time. If `None`, defaults to the first time in `tsave`.
            t1: Final time. If `None`, defaults to the last time in `tsave`.
            save_extra _(function, optional)_: A function with signature
                `f(Array) -> PyTree` that takes a state as input and returns a PyTree.
                This can be used to save additional arbitrary data during the
                integration.
        """
=======
        t0: ScalarLike | None = None,
        save_extra: callable[[Array], PyTree] | None = None,
    ):
>>>>>>> 9c4d3241
        self.save_states = save_states
        self.verbose = verbose
        self.cartesian_batching = cartesian_batching
        self.t0 = t0
<<<<<<< HEAD
        self.t1 = t1
=======

        # make `save_extra` a valid Pytree with `jax.tree_util.Partial`
>>>>>>> 9c4d3241
        if save_extra is not None:
            save_extra = jax.tree_util.Partial(save_extra)
        self.save_extra = save_extra<|MERGE_RESOLUTION|>--- conflicted
+++ resolved
@@ -9,14 +9,6 @@
 
 
 class Options(eqx.Module):
-<<<<<<< HEAD
-    save_states: bool
-    verbose: bool
-    cartesian_batching: bool
-    t0: Scalar | None
-    t1: Scalar | None
-    save_extra: callable[[Array], PyTree] | None
-=======
     """Generic options for the quantum solvers.
 
     Args:
@@ -28,6 +20,7 @@
             batch dimensions, otherwise the batching is performed over a single
             shared batched dimension.
         t0: Initial time. If `None`, defaults to the first time in `tsave`.
+        t1: Final time. If `None`, defaults to the last time in `tsave`.
         save_extra _(function, optional)_: A function with signature
             `f(Array) -> PyTree` that takes a state as input and returns a PyTree.
             This can be used to save additional arbitrary data during the
@@ -38,51 +31,25 @@
     verbose: bool = True
     cartesian_batching: bool = True
     t0: ScalarLike | None = None
+    t1: ScalarLike | None
     save_extra: callable[[Array], PyTree] | None = None
->>>>>>> 9c4d3241
 
     def __init__(
         self,
         save_states: bool = True,
         verbose: bool = True,
         cartesian_batching: bool = True,
-<<<<<<< HEAD
-        t0: Scalar | None = None,
-        t1: Scalar | None = None,
+        t0: ScalarLike | None = None,
+        t1: ScalarLike | None = None,
         save_extra: callable[[Array], PyTree] | None = None,
     ):
-        """Generic options for the quantum solvers.
-
-        Args:
-            save_states: If `True`, the state is saved at every time in `tsave`,
-                otherwise only the final state is returned.
-            verbose: If `True`, print information about the integration, otherwise
-                nothing is printed.
-            cartesian_batching: If `True`, batched arguments are treated as separated
-                batch dimensions, otherwise the batching is performed over a single
-                shared batched dimension.
-            t0: Initial time. If `None`, defaults to the first time in `tsave`.
-            t1: Final time. If `None`, defaults to the last time in `tsave`.
-            save_extra _(function, optional)_: A function with signature
-                `f(Array) -> PyTree` that takes a state as input and returns a PyTree.
-                This can be used to save additional arbitrary data during the
-                integration.
-        """
-=======
-        t0: ScalarLike | None = None,
-        save_extra: callable[[Array], PyTree] | None = None,
-    ):
->>>>>>> 9c4d3241
         self.save_states = save_states
         self.verbose = verbose
         self.cartesian_batching = cartesian_batching
         self.t0 = t0
-<<<<<<< HEAD
         self.t1 = t1
-=======
 
         # make `save_extra` a valid Pytree with `jax.tree_util.Partial`
->>>>>>> 9c4d3241
         if save_extra is not None:
             save_extra = jax.tree_util.Partial(save_extra)
         self.save_extra = save_extra