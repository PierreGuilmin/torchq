from __future__ import annotations

from functools import partial

import jax
import jax.numpy as jnp
from jax import Array
from jaxtyping import ArrayLike

from .._checks import check_shape, check_times
from .._utils import cdtype
from ..core._utils import (
    _astimearray,
    compute_vmap,
    get_solver_class,
    is_timearray_batched,
)
from ..gradient import Gradient
from ..options import Options
from ..result import SEResult
from ..solver import Dopri5, Dopri8, Euler, Propagator, Solver, Tsit5
from ..time_array import TimeArray
from .sediffrax import SEDopri5, SEDopri8, SEEuler, SETsit5
from .sepropagator import SEPropagator

__all__ = ['sesolve']


def sesolve(
    H: ArrayLike | TimeArray,
    psi0: ArrayLike,
    tsave: ArrayLike,
    *,
    exp_ops: list[ArrayLike] | None = None,
    solver: Solver = Tsit5(),  # noqa: B008
    gradient: Gradient | None = None,
    options: Options = Options(),  # noqa: B008
) -> SEResult:
    r"""Solve the Schrödinger equation.

    This function computes the evolution of the state vector $\ket{\psi(t)}$ at time
    $t$, starting from an initial state $\ket{\psi_0}$, according to the Schrödinger
    equation ($\hbar=1$)
    $$
        \frac{\dd\ket{\psi(t)}}{\dt} = -i H(t) \ket{\psi(t)},
    $$
    where $H(t)$ is the system's Hamiltonian at time $t$.

    Quote: Time-dependent Hamiltonian
        If the Hamiltonian depends on time, it can be converted to a time-array using
        [`dq.constant()`][dynamiqs.constant], [`dq.pwc()`][dynamiqs.pwc],
        [`dq.modulated()`][dynamiqs.modulated], or
        [`dq.timecallable()`][dynamiqs.timecallable]. See
        the [Time-dependent operators](../../tutorials/time-dependent-operators.md)
        tutorial for more details.

    Quote: Running multiple simulations concurrently
        Both the Hamiltonian `H` and the initial state `psi0` can be batched to
        solve multiple Schrödinger equations concurrently. All other arguments are
        common to every batch. See the
        [Batching simulations](../../tutorials/batching-simulations.md) tutorial for
        more details.

    Args:
        H _(array-like or time-array of shape (nH?, n, n))_: Hamiltonian.
        psi0 _(array-like of shape (npsi0?, n, 1))_: Initial state.
        tsave _(array-like of shape (ntsave,))_: Times at which the states and
            expectation values are saved. The equation is solved from `tsave[0]` to
            `tsave[-1]`, or from `t0` to `tsave[-1]` if `t0` is specified in `options`.
        exp_ops _(list of array-like, of shape (nE, n, n), optional)_: List of
            operators for which the expectation value is computed.
        solver: Solver for the integration. Defaults to
            [`dq.solver.Tsit5`][dynamiqs.solver.Tsit5] (supported:
            [`Tsit5`][dynamiqs.solver.Tsit5], [`Dopri5`][dynamiqs.solver.Dopri5],
            [`Dopri8`][dynamiqs.solver.Dopri8],
            [`Euler`][dynamiqs.solver.Euler],
            [`Propagator`][dynamiqs.solver.Propagator]).

        gradient: Algorithm used to compute the gradient.
        options: Generic options, see [`dq.Options`][dynamiqs.Options].

    Returns:
        [`dq.SEResult`][dynamiqs.SEResult] object holding the result of the
            Schrödinger equation integration. Use the attributes `states` and `expects`
            to access saved quantities, more details in
            [`dq.SEResult`][dynamiqs.SEResult].
    """
    # === convert arguments
    H = _astimearray(H)
    psi0 = jnp.asarray(psi0, dtype=cdtype())
    tsave = jnp.asarray(tsave)
    exp_ops = jnp.asarray(exp_ops, dtype=cdtype()) if exp_ops is not None else None

    # === check arguments
    _check_sesolve_args(H, psi0, exp_ops)
    tsave = check_times(tsave, 'tsave')

    # we implement the jitted vmap in another function to pre-convert QuTiP objects
    # (which are not JIT-compatible) to JAX arrays
    return _vmap_sesolve(H, psi0, tsave, exp_ops, solver, gradient, options)


@partial(jax.jit, static_argnames=('solver', 'gradient', 'options'))
def _vmap_sesolve(
    H: TimeArray,
    psi0: Array,
    tsave: Array,
    exp_ops: Array | None,
    solver: Solver,
    gradient: Gradient | None,
    options: Options,
) -> SEResult:
    # === vectorize function
    # we vectorize over H and psi0, all other arguments are not vectorized
    is_batched = (
        is_timearray_batched(H),
        psi0.ndim > 2,
        False,
        False,
        False,
        False,
        False,
    )

    # the result is vectorized over `saved`
    out_axes = SEResult(None, None, None, None, 0, 0)

    # compute vectorized function with given batching strategy
    f = compute_vmap(_sesolve, options.cartesian_batching, is_batched, out_axes)

    # === apply vectorized function
    return f(H, psi0, tsave, exp_ops, solver, gradient, options)


def _sesolve(
    H: TimeArray,
    psi0: Array,
    tsave: Array,
    exp_ops: Array | None,
    solver: Solver,
    gradient: Gradient | None,
    options: Options,
) -> SEResult:
    # === select solver class
    solvers = {
        Euler: SEEuler,
        Dopri5: SEDopri5,
        Dopri8: SEDopri8,
        Tsit5: SETsit5,
        Propagator: SEPropagator,
    }
    solver_class = get_solver_class(solvers, solver)

    # === check gradient is supported
    solver.assert_supports_gradient(gradient)

    # === init solver
    solver = solver_class(tsave, psi0, H, exp_ops, solver, gradient, options)

    # === run solver
    result = solver.run()

    # === return result
    return result  # noqa: RET504


<<<<<<< HEAD
def _check_sesolve_args(H: TimeArray, psi0: Array, tsave: Array, exp_ops: Array | None):
=======
def _check_sesolve_args(H: TimeArray, psi0: Array, exp_ops: Array | None):
    # === check H shape
>>>>>>> bdb2ca8c
    check_shape(H, 'H', '(?, n, n)', subs={'?': 'nH?'})
    check_shape(psi0, 'psi0', '(?, n, 1)', subs={'?': 'npsi0?'})
<<<<<<< HEAD
    check_times(tsave, 'tsave')

=======

    # === check exp_ops shape
>>>>>>> bdb2ca8c
    if exp_ops is not None:
        check_shape(exp_ops, 'exp_ops', '(N, n, n)', subs={'N': 'nE'})<|MERGE_RESOLUTION|>--- conflicted
+++ resolved
@@ -164,20 +164,11 @@
     return result  # noqa: RET504
 
 
-<<<<<<< HEAD
-def _check_sesolve_args(H: TimeArray, psi0: Array, tsave: Array, exp_ops: Array | None):
-=======
 def _check_sesolve_args(H: TimeArray, psi0: Array, exp_ops: Array | None):
     # === check H shape
->>>>>>> bdb2ca8c
     check_shape(H, 'H', '(?, n, n)', subs={'?': 'nH?'})
     check_shape(psi0, 'psi0', '(?, n, 1)', subs={'?': 'npsi0?'})
-<<<<<<< HEAD
-    check_times(tsave, 'tsave')
-
-=======
 
     # === check exp_ops shape
->>>>>>> bdb2ca8c
     if exp_ops is not None:
         check_shape(exp_ops, 'exp_ops', '(N, n, n)', subs={'N': 'nE'})