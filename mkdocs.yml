site_name: Dynamiqs
site_url: "https://www.dynamiqs.org"
use_directory_urls: false
repo_url: https://github.com/dynamiqs/dynamiqs
repo_name: dynamiqs
docs_dir: docs
theme:
  name: material
  custom_dir: docs/overrides
  features:
    - navigation.tabs
    - navigation.sections
    - navigation.indexes
    - navigation.top
    - search.suggest
    - content.code.copy
    - content.tooltips
  icon:
    repo: fontawesome/brands/github
    admonition:
      example: material/human-male-board
      see-also: material/book-open-variant
    annotation: material/plus-circle
  logo: media/logo.png
  favicon: media/favicon.svg
  palette:
    # palette toggle for light mode
    - media: "(prefers-color-scheme: light)"
      scheme: default
      primary: custom
      accent: custom
      toggle:
        icon: material/brightness-7
        name: Switch to dark mode
    # palette toggle for dark mode
    - media: "(prefers-color-scheme: light)"
      scheme: slate
      primary: custom
      accent: custom
      toggle:
        icon: material/brightness-4
        name: Switch to light mode
copyright: "&copy Copyright 2023-2024, Dynamiqs developers."
extra:
  social:
    - icon: fontawesome/brands/github
      link: https://github.com/dynamiqs/dynamiqs
    - icon: fontawesome/brands/slack
      link: https://join.slack.com/t/dynamiqs-org/shared_invite/zt-1z4mw08mo-qDLoNx19JBRtKzXlmlFYLA
  version:
    provider: mike
    alias: true
    default: stable
extra_css:
  - stylesheets/extra.css
  - stylesheets/theme.css
  - stylesheets/home.css
  - https://cdnjs.cloudflare.com/ajax/libs/KaTeX/0.16.7/katex.min.css
plugins:
  - search
  - exclude:
      glob:
        - glossary.md
  - glightbox:
      effect: fade
      slide_effect: slide
      width: 70%
      zoomable: false
      draggable: false
  - mkdocs-simple-hooks:
      hooks:
        on_env: "docs.hooks:on_env"
  - gen-files:
      scripts:
        - docs/generate_python_api.py
  - mkdocstrings:
      default_handler: python
      custom_templates: docs/templates
      handlers:
        python:
          options:
            show_source: false
            show_root_heading: true
            show_root_toc_entry: false
            show_root_full_path: false
            heading_level: 1
            members_order: source
            docstring_section_style: list
            show_signature_annotations: true
            separate_signature: true
            line_length: 88
            show_bases: false
            merge_init_into_class: true
  - mike:
      canonical_version: stable
markdown_extensions:
  - pymdownx.arithmatex:
      generic: true
  - admonition
  - pymdownx.details
  - pymdownx.superfences
  - pymdownx.caret
  - pymdownx.snippets:
      auto_append:
        - docs/glossary.md
  - abbr
  - attr_list
  - footnotes
  - md_in_html
  - pymdownx.tabbed:
      alternate_style: true
  - pymdownx.emoji:
      emoji_index: !!python/name:material.extensions.emoji.twemoji
      emoji_generator: !!python/name:material.extensions.emoji.to_svg
extra_javascript:
  - javascripts/katex.js
  - https://cdnjs.cloudflare.com/ajax/libs/KaTeX/0.16.7/katex.min.js
  - https://cdnjs.cloudflare.com/ajax/libs/KaTeX/0.16.7/contrib/auto-render.min.js
watch:
  - dynamiqs
  - docs/glossary.md
validation:
  nav:
    omitted_files: warn
    not_found: warn
    absolute_links: warn
  links:
    not_found: warn
    absolute_links: ignore
    unrecognized_links: warn
nav:
  - Home: index.md
  - Documentation:
      - documentation/index.md
      - Getting started:
          - What is Dynamiqs?: documentation/getting_started/whatis.md
          - Installation: documentation/getting_started/installation.md
          - Basic examples: documentation/getting_started/examples.md
          - The sharp bits 🔪: documentation/getting_started/sharp-bits.md
      - Learn the basics:
          - Workflow in Dynamiqs: documentation/basics/workflow.md
          - Time-dependent operators: documentation/basics/time-dependent-operators.md
          - Closed systems: documentation/basics/closed-systems.md
          - Open systems: documentation/basics/open-systems.md
          - Batching simulations: documentation/basics/batching-simulations.md
          - Computing gradients: documentation/basics/computing-gradients.md
      - Advanced examples:
<<<<<<< HEAD
          - Continuous measurement of a qubit: documentation/advanced_examples/monitored-qubit.md
          - Continuous measurement of an oscillator: documentation/advanced_examples/monitored-oscillator.md
=======
          - Driven-dissipative Kerr oscillator: documentation/advanced_examples/kerr-oscillator.md
>>>>>>> 7fc017dd
  - Python API:
      - python_api/index.md
      - Quantum solvers:
          - sesolve: python_api/integrators/sesolve.md
          - mesolve: python_api/integrators/mesolve.md
          - dsmesolve: python_api/integrators/dsmesolve.md
          - sepropagator: python_api/integrators/sepropagator.md
          - mepropagator: python_api/integrators/mepropagator.md
          - floquet: python_api/integrators/floquet.md
      - Core:
          - Time-dependent arrays:
              - TimeArray: python_api/time_array/TimeArray.md
              - constant: python_api/time_array/constant.md
              - pwc: python_api/time_array/pwc.md
              - modulated: python_api/time_array/modulated.md
              - timecallable: python_api/time_array/timecallable.md
          - Solvers (dq.solver):
              - Tsit5: python_api/solver/Tsit5.md
              - Dopri5: python_api/solver/Dopri5.md
              - Dopri8: python_api/solver/Dopri8.md
              - Kvaerno3: python_api/solver/Kvaerno3.md
              - Kvaerno5: python_api/solver/Kvaerno5.md
              - Euler: python_api/solver/Euler.md
              - EulerMaruyama: python_api/solver/EulerMaruyama.md
              - Rouchon1: python_api/solver/Rouchon1.md
              - Rouchon2: python_api/solver/Rouchon2.md
              - Expm: python_api/solver/Expm.md
          - Gradients (dq.gradient):
              - Autograd: python_api/gradient/Autograd.md
              - CheckpointAutograd: python_api/gradient/CheckpointAutograd.md
          - Options: python_api/options/Options.md
          - Results:
              - SESolveResult: python_api/result/SESolveResult.md
              - MESolveResult: python_api/result/MESolveResult.md
              - DSMESolveResult: python_api/result/DSMESolveResult.md
              - SEPropagatorResult: python_api/result/SEPropagatorResult.md
              - MEPropagatorResult: python_api/result/MEPropagatorResult.md
              - FloquetResult: python_api/result/FloquetResult.md
      - Utilities:
          - Operators:
              - eye: python_api/utils/operators/eye.md
              - zero: python_api/utils/operators/zero.md
              - destroy: python_api/utils/operators/destroy.md
              - create: python_api/utils/operators/create.md
              - number: python_api/utils/operators/number.md
              - parity: python_api/utils/operators/parity.md
              - displace: python_api/utils/operators/displace.md
              - squeeze: python_api/utils/operators/squeeze.md
              - quadrature: python_api/utils/operators/quadrature.md
              - position: python_api/utils/operators/position.md
              - momentum: python_api/utils/operators/momentum.md
              - sigmax: python_api/utils/operators/sigmax.md
              - sigmay: python_api/utils/operators/sigmay.md
              - sigmaz: python_api/utils/operators/sigmaz.md
              - sigmap: python_api/utils/operators/sigmap.md
              - sigmam: python_api/utils/operators/sigmam.md
              - hadamard: python_api/utils/operators/hadamard.md
              - rx: python_api/utils/operators/rx.md
              - ry: python_api/utils/operators/ry.md
              - rz: python_api/utils/operators/rz.md
              - sgate: python_api/utils/operators/sgate.md
              - tgate: python_api/utils/operators/tgate.md
              - cnot: python_api/utils/operators/cnot.md
              - toffoli: python_api/utils/operators/toffoli.md
          - States:
              - fock: python_api/utils/states/fock.md
              - fock_dm: python_api/utils/states/fock_dm.md
              - basis: python_api/utils/states/basis.md
              - basis_dm: python_api/utils/states/basis_dm.md
              - coherent: python_api/utils/states/coherent.md
              - coherent_dm: python_api/utils/states/coherent_dm.md
              - ground: python_api/utils/states/ground.md
              - excited: python_api/utils/states/excited.md
          - Quantum utilities:
              - dag: python_api/utils/quantum_utils/dag.md
              - powm: python_api/utils/quantum_utils/powm.md
              - expm: python_api/utils/quantum_utils/expm.md
              - cosm: python_api/utils/quantum_utils/cosm.md
              - sinm: python_api/utils/quantum_utils/sinm.md
              - trace: python_api/utils/quantum_utils/trace.md
              - tracemm: python_api/utils/quantum_utils/tracemm.md
              - ptrace: python_api/utils/quantum_utils/ptrace.md
              - tensor: python_api/utils/quantum_utils/tensor.md
              - expect: python_api/utils/quantum_utils/expect.md
              - norm: python_api/utils/quantum_utils/norm.md
              - unit: python_api/utils/quantum_utils/unit.md
              - dissipator: python_api/utils/quantum_utils/dissipator.md
              - lindbladian: python_api/utils/quantum_utils/lindbladian.md
              - isket: python_api/utils/quantum_utils/isket.md
              - isbra: python_api/utils/quantum_utils/isbra.md
              - isdm: python_api/utils/quantum_utils/isdm.md
              - isop: python_api/utils/quantum_utils/isop.md
              - isherm: python_api/utils/quantum_utils/isherm.md
              - toket: python_api/utils/quantum_utils/toket.md
              - tobra: python_api/utils/quantum_utils/tobra.md
              - todm: python_api/utils/quantum_utils/todm.md
              - proj: python_api/utils/quantum_utils/proj.md
              - braket: python_api/utils/quantum_utils/braket.md
              - overlap: python_api/utils/quantum_utils/overlap.md
              - fidelity: python_api/utils/quantum_utils/fidelity.md
              - entropy_vn: python_api/utils/quantum_utils/entropy_vn.md
              - bloch_coordinates: python_api/utils/quantum_utils/bloch_coordinates.md
              - wigner: python_api/utils/quantum_utils/wigner.md
          - JAX-related utilities:
              - to_qutip: python_api/utils/jax_utils/to_qutip.md
              - set_device: python_api/utils/jax_utils/set_device.md
              - set_precision: python_api/utils/jax_utils/set_precision.md
              - set_matmul_precision: python_api/utils/jax_utils/set_matmul_precision.md
          - Vectorization:
              - operator_to_vector: python_api/utils/vectorization/operator_to_vector.md
              - vector_to_operator: python_api/utils/vectorization/vector_to_operator.md
              - spre: python_api/utils/vectorization/spre.md
              - spost: python_api/utils/vectorization/spost.md
              - sprepost: python_api/utils/vectorization/sprepost.md
              - sdissipator: python_api/utils/vectorization/sdissipator.md
              - slindbladian: python_api/utils/vectorization/slindbladian.md
          - Quantum optimal control:
              - snap_gate: python_api/utils/optimal_control/snap_gate.md
              - cd_gate: python_api/utils/optimal_control/cd_gate.md
          - Random arrays (dq.random):
              - real: python_api/random/real.md
              - complex: python_api/random/complex.md
              - herm: python_api/random/herm.md
              - psd: python_api/random/psd.md
              - dm: python_api/random/dm.md
              - ket: python_api/random/ket.md
          - Plotting (dq.plot):
              - wigner: python_api/plot/wigner.md
              - wigner_mosaic: python_api/plot/wigner_mosaic.md
              - wigner_gif: python_api/plot/wigner_gif.md
              - pwc_pulse: python_api/plot/pwc_pulse.md
              - fock: python_api/plot/fock.md
              - fock_evolution: python_api/plot/fock_evolution.md
              - hinton: python_api/plot/hinton.md
              - gifit: python_api/plot/gifit.md
              - grid: python_api/plot/grid.md
              - mplstyle: python_api/plot/mplstyle.md
  - Community:
      - community/index.md
      - Contributing: community/contributing.md
      - Let's talk!: community/lets-talk.md
      - Citing Dynamiqs: community/citing.md<|MERGE_RESOLUTION|>--- conflicted
+++ resolved
@@ -145,12 +145,9 @@
           - Batching simulations: documentation/basics/batching-simulations.md
           - Computing gradients: documentation/basics/computing-gradients.md
       - Advanced examples:
-<<<<<<< HEAD
+          - Driven-dissipative Kerr oscillator: documentation/advanced_examples/kerr-oscillator.md
           - Continuous measurement of a qubit: documentation/advanced_examples/monitored-qubit.md
           - Continuous measurement of an oscillator: documentation/advanced_examples/monitored-oscillator.md
-=======
-          - Driven-dissipative Kerr oscillator: documentation/advanced_examples/kerr-oscillator.md
->>>>>>> 7fc017dd
   - Python API:
       - python_api/index.md
       - Quantum solvers:
