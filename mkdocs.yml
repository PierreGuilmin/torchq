site_name: dynamiqs
site_url: "https://www.dynamiqs.org"
use_directory_urls: false
repo_url: https://github.com/dynamiqs/dynamiqs
repo_name: dynamiqs
docs_dir: docs
theme:
  name: material
  custom_dir: docs/overrides
  features:
    - navigation.tabs
    - navigation.sections
    - navigation.indexes
    - navigation.top
    - search.suggest
    - content.code.copy
    - content.tooltips
  icon:
    repo: fontawesome/brands/github
    admonition:
      example: material/human-male-board
    annotation: material/plus-circle
  logo: media/logo.png
  favicon: media/favicon.svg
  palette:
    # palette toggle for light mode
    - media: "(prefers-color-scheme: light)"
      scheme: default
      primary: custom
      accent: custom
      toggle:
        icon: material/brightness-7
        name: Switch to dark mode
    # palette toggle for dark mode
    - media: "(prefers-color-scheme: light)"
      scheme: slate
      primary: custom
      accent: custom
      toggle:
        icon: material/brightness-4
        name: Switch to light mode
copyright: "&copy Copyright 2023, dynamiqs developers."
extra:
  social:
    - icon: fontawesome/brands/github
      link: https://github.com/dynamiqs/dynamiqs
    - icon: fontawesome/brands/slack
      link: https://join.slack.com/t/dynamiqs-org/shared_invite/zt-1z4mw08mo-qDLoNx19JBRtKzXlmlFYLA
extra_css:
  - stylesheets/extra.css
  - stylesheets/theme.css
  - https://cdnjs.cloudflare.com/ajax/libs/KaTeX/0.16.7/katex.min.css
plugins:
  - search
  - exclude:
      glob:
        - glossary.md
  - glightbox:
      effect: fade
      slide_effect: slide
      width: 70%
      zoomable: false
      draggable: false
  - mkdocs-simple-hooks:
      hooks:
        on_env: "docs.hooks:on_env"
  - gen-files:
      scripts:
        - docs/generate_python_api.py
  - mkdocstrings:
      default_handler: python
      custom_templates: docs/templates
      handlers:
        python:
          options:
            show_source: false
            show_root_heading: true
            show_root_toc_entry: false
            show_root_full_path: false
            heading_level: 1
            members_order: source
            docstring_section_style: list
            show_signature_annotations: true
            separate_signature: true
            line_length: 88
            show_bases: false
            merge_init_into_class: true
markdown_extensions:
  - pymdownx.arithmatex:
      generic: true
  - admonition
  - pymdownx.details
  - pymdownx.superfences
  - pymdownx.caret
  - pymdownx.snippets:
      auto_append:
        - docs/glossary.md
  - abbr
  - attr_list
  - footnotes
  - md_in_html
  - pymdownx.tabbed:
      alternate_style: true
  - pymdownx.emoji:
      emoji_index: !!python/name:material.extensions.emoji.twemoji
      emoji_generator: !!python/name:material.extensions.emoji.to_svg
extra_javascript:
  - javascripts/katex.js
  - https://cdnjs.cloudflare.com/ajax/libs/KaTeX/0.16.7/katex.min.js
  - https://cdnjs.cloudflare.com/ajax/libs/KaTeX/0.16.7/contrib/auto-render.min.js
watch:
  - dynamiqs
  - docs/glossary.md
validation:
  nav:
    omitted_files: warn
    not_found: warn
    absolute_links: warn
  links:
    not_found: warn
    absolute_links: ignore
    unrecognized_links: warn
nav:
  - Home: index.md
  - Documentation:
      - documentation/index.md
      - Getting started:
          - What is dynamiqs?: documentation/getting_started/whatis.md
          - Installation: documentation/getting_started/installation.md
          - Basic examples: documentation/getting_started/examples.md
          - The sharp bits 🔪: documentation/getting_started/sharp-bits.md
      - Learn the basics:
          - Workflow in dynamiqs: documentation/basics/workflow.md
          - Time-dependent operators: documentation/basics/time-dependent-operators.md
          - Closed systems: documentation/basics/closed-systems.md
          - Open systems: documentation/basics/open-systems.md
          - Batching simulations: documentation/basics/batching-simulations.md
          - Computing gradients: documentation/basics/computing-gradients.md
  - Python API:
      - python_api/index.md
      - Quantum solvers:
<<<<<<< HEAD
          - sesolve: python_api/solvers/sesolve.md
          - mesolve: python_api/solvers/mesolve.md
          - smesolve: python_api/solvers/smesolve.md
          - propagator: python_api/solvers/propagator.md
=======
          - sesolve: python_api/integrators/sesolve.md
          - mesolve: python_api/integrators/mesolve.md
          - smesolve: python_api/integrators/smesolve.md
>>>>>>> c75d122e
      - Core:
          - Time-dependent arrays:
              - TimeArray: python_api/time_array/TimeArray.md
              - constant: python_api/time_array/constant.md
              - pwc: python_api/time_array/pwc.md
              - modulated: python_api/time_array/modulated.md
              - timecallable: python_api/time_array/timecallable.md
          - Solvers (dq.solver):
              - Tsit5: python_api/solver/Tsit5.md
              - Dopri5: python_api/solver/Dopri5.md
              - Dopri8: python_api/solver/Dopri8.md
              - Kvaerno3: python_api/solver/Kvaerno3.md
              - Kvaerno5: python_api/solver/Kvaerno5.md
              - Euler: python_api/solver/Euler.md
              - Rouchon1: python_api/solver/Rouchon1.md
              - Rouchon2: python_api/solver/Rouchon2.md
              - Propagator: python_api/solver/Propagator.md
              - Expm: python_api/solver/Expm.md
          - Gradients (dq.gradient):
              - Autograd: python_api/gradient/Autograd.md
              - CheckpointAutograd: python_api/gradient/CheckpointAutograd.md
          - Options: python_api/options/Options.md
          - Results:
              - SEResult: python_api/result/SEResult.md
              - MEResult: python_api/result/MEResult.md
              - PropagatorResult: python_api/result/PropagatorResult.md
      - Utilities:
          - Operators:
              - eye: python_api/utils/operators/eye.md
              - zero: python_api/utils/operators/zero.md
              - destroy: python_api/utils/operators/destroy.md
              - create: python_api/utils/operators/create.md
              - number: python_api/utils/operators/number.md
              - parity: python_api/utils/operators/parity.md
              - displace: python_api/utils/operators/displace.md
              - squeeze: python_api/utils/operators/squeeze.md
              - quadrature: python_api/utils/operators/quadrature.md
              - position: python_api/utils/operators/position.md
              - momentum: python_api/utils/operators/momentum.md
              - sigmax: python_api/utils/operators/sigmax.md
              - sigmay: python_api/utils/operators/sigmay.md
              - sigmaz: python_api/utils/operators/sigmaz.md
              - sigmap: python_api/utils/operators/sigmap.md
              - sigmam: python_api/utils/operators/sigmam.md
              - hadamard: python_api/utils/operators/hadamard.md
          - States:
              - fock: python_api/utils/states/fock.md
              - fock_dm: python_api/utils/states/fock_dm.md
              - basis: python_api/utils/states/basis.md
              - basis_dm: python_api/utils/states/basis_dm.md
              - coherent: python_api/utils/states/coherent.md
              - coherent_dm: python_api/utils/states/coherent_dm.md
              - ground: python_api/utils/states/ground.md
              - excited: python_api/utils/states/excited.md
          - Quantum utilities:
              - dag: python_api/utils/utils/dag.md
              - powm: python_api/utils/utils/powm.md
              - expm: python_api/utils/utils/expm.md
              - cosm: python_api/utils/utils/cosm.md
              - sinm: python_api/utils/utils/sinm.md
              - trace: python_api/utils/utils/trace.md
              - tracemm: python_api/utils/utils/tracemm.md
              - ptrace: python_api/utils/utils/ptrace.md
              - tensor: python_api/utils/utils/tensor.md
              - expect: python_api/utils/utils/expect.md
              - norm: python_api/utils/utils/norm.md
              - unit: python_api/utils/utils/unit.md
              - dissipator: python_api/utils/utils/dissipator.md
              - lindbladian: python_api/utils/utils/lindbladian.md
              - isket: python_api/utils/utils/isket.md
              - isbra: python_api/utils/utils/isbra.md
              - isdm: python_api/utils/utils/isdm.md
              - isop: python_api/utils/utils/isop.md
              - isherm: python_api/utils/utils/isherm.md
              - toket: python_api/utils/utils/toket.md
              - tobra: python_api/utils/utils/tobra.md
              - todm: python_api/utils/utils/todm.md
              - proj: python_api/utils/utils/proj.md
              - braket: python_api/utils/utils/braket.md
              - overlap: python_api/utils/utils/overlap.md
              - fidelity: python_api/utils/utils/fidelity.md
              - entropy_vn: python_api/utils/utils/entropy_vn.md
              - wigner: python_api/utils/utils/wigner.md
          - JAX-related utilities:
              - to_qutip: python_api/utils/jax_utils/to_qutip.md
              - set_device: python_api/utils/jax_utils/set_device.md
              - set_precision: python_api/utils/jax_utils/set_precision.md
              - set_matmul_precision: python_api/utils/jax_utils/set_matmul_precision.md
          - Vectorization:
              - operator_to_vector: python_api/utils/vectorization/operator_to_vector.md
              - vector_to_operator: python_api/utils/vectorization/vector_to_operator.md
              - spre: python_api/utils/vectorization/spre.md
              - spost: python_api/utils/vectorization/spost.md
              - sprepost: python_api/utils/vectorization/sprepost.md
              - sdissipator: python_api/utils/vectorization/sdissipator.md
              - slindbladian: python_api/utils/vectorization/slindbladian.md
          - Quantum optimal control:
              - snap_gate: python_api/utils/optimal_control/snap_gate.md
              - cd_gate: python_api/utils/optimal_control/cd_gate.md
          - Random arrays:
              - rand_real: python_api/utils/random/rand_real.md
              - rand_complex: python_api/utils/random/rand_complex.md
              - rand_herm: python_api/utils/random/rand_herm.md
              - rand_psd: python_api/utils/random/rand_psd.md
              - rand_dm: python_api/utils/random/rand_dm.md
              - rand_ket: python_api/utils/random/rand_ket.md
          - Plotting:
              - plot_wigner: python_api/plots/plot_wigner.md
              - plot_wigner_mosaic: python_api/plots/plot_wigner_mosaic.md
              - plot_wigner_gif: python_api/plots/plot_wigner_gif.md
              - plot_pwc_pulse: python_api/plots/plot_pwc_pulse.md
              - plot_fock: python_api/plots/plot_fock.md
              - plot_fock_evolution: python_api/plots/plot_fock_evolution.md
              - plot_hinton: python_api/plots/plot_hinton.md
              - gridplot: python_api/plots/gridplot.md
              - mplstyle: python_api/plots/mplstyle.md
  - Community:
      - community/index.md
      - Contributing: community/contributing.md
      - Let's talk!: community/lets-talk.md
      - Citing dynamiqs: community/citing.md<|MERGE_RESOLUTION|>--- conflicted
+++ resolved
@@ -139,16 +139,10 @@
   - Python API:
       - python_api/index.md
       - Quantum solvers:
-<<<<<<< HEAD
-          - sesolve: python_api/solvers/sesolve.md
-          - mesolve: python_api/solvers/mesolve.md
-          - smesolve: python_api/solvers/smesolve.md
-          - propagator: python_api/solvers/propagator.md
-=======
           - sesolve: python_api/integrators/sesolve.md
           - mesolve: python_api/integrators/mesolve.md
           - smesolve: python_api/integrators/smesolve.md
->>>>>>> c75d122e
+          - sepropagator: python_api/solvers/sepropagator.md
       - Core:
           - Time-dependent arrays:
               - TimeArray: python_api/time_array/TimeArray.md
@@ -174,7 +168,7 @@
           - Results:
               - SEResult: python_api/result/SEResult.md
               - MEResult: python_api/result/MEResult.md
-              - PropagatorResult: python_api/result/PropagatorResult.md
+              - SEPropagatorResult: python_api/result/SEPropagatorResult.md
       - Utilities:
           - Operators:
               - eye: python_api/utils/operators/eye.md
