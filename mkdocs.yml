site_name: dynamiqs
site_url: "https://www.dynamiqs.org"
use_directory_urls: false
repo_url: https://github.com/dynamiqs/dynamiqs
repo_name: dynamiqs
theme:
  name: material
  custom_dir: docs/overrides
  features:
    - navigation.tabs
    - navigation.sections
    - navigation.indexes
    - navigation.top
    - search.suggest
    - content.code.copy
  icon:
    repo: fontawesome/brands/github
    admonition:
      example: material/human-male-board
  logo: media/logo.png
  favicon: media/favicon.svg
  palette:
    # palette toggle for light mode
    - media: "(prefers-color-scheme: light)"
      scheme: default
      primary: custom
      accent: custom
      toggle:
        icon: material/brightness-7
        name: Switch to dark mode
    # palette toggle for dark mode
    - media: "(prefers-color-scheme: dark)"
      scheme: slate
      primary: custom
      accent: custom
      toggle:
        icon: material/brightness-4
        name: Switch to light mode
copyright: "&copy Copyright 2023, dynamiqs developers."
extra:
  social:
    - icon: fontawesome/brands/github
      link: https://github.com/dynamiqs/dynamiqs
    - icon: fontawesome/brands/slack
      link: https://join.slack.com/t/dynamiqs-org/shared_invite/zt-1z4mw08mo-qDLoNx19JBRtKzXlmlFYLA
extra_css:
  - stylesheets/extra.css
  - stylesheets/jupyter.css
  - stylesheets/theme.css
  - https://cdnjs.cloudflare.com/ajax/libs/KaTeX/0.16.7/katex.min.css
plugins:
  - search
  - gen-files:
      scripts:
        - docs/generate_python_api.py
  - mkdocs-jupyter
  - mkdocstrings:
      default_handler: python
      custom_templates: docs/templates
      handlers:
        python:
          options:
            show_source: false
            show_root_heading: true
            show_root_toc_entry: false
            show_root_full_path: false
            heading_level: 1
            members_order: source
            docstring_section_style: list
            show_signature_annotations: true
            separate_signature: true
            line_length: 88
markdown_extensions:
  - pymdownx.arithmatex:
      generic: true
  - admonition
  - pymdownx.details
  - pymdownx.superfences
  - pymdownx.caret
  - attr_list
  - footnotes
extra_javascript:
  - javascripts/katex.js
  - https://cdnjs.cloudflare.com/ajax/libs/KaTeX/0.16.7/katex.min.js
  - https://cdnjs.cloudflare.com/ajax/libs/KaTeX/0.16.7/contrib/auto-render.min.js
watch:
  - dynamiqs
nav:
  - Home: index.md
  - Getting started:
    - getting_started/index.md
    - What is dynamiqs?: getting_started/whatis.md
    - Installation: getting_started/installation.md
    - Basic examples: getting_started/examples.ipynb
    - Contributing: getting_started/contributing.md
    - Let's discuss: getting_started/discussion.md
  - Tutorials:
    - tutorials/index.md
    - Basics:
      - Workflow in dynamiqs: tutorials/workflow.ipynb
      - tutorials/closed-system.md
      - tutorials/open-system.md
<<<<<<< HEAD
  - Python API:
    - python_api/index.md
    - Solvers:
      - sesolve: python_api/solvers/sesolve.md
      - mesolve: python_api/solvers/mesolve.md
      - smesolve: python_api/solvers/smesolve.md
    - Utilities:
      - Operators:
        - eye: python_api/utils/operators/eye.md
        - zero: python_api/utils/operators/zero.md
        - destroy: python_api/utils/operators/destroy.md
        - create: python_api/utils/operators/create.md
        - number: python_api/utils/operators/number.md
        - parity: python_api/utils/operators/parity.md
        - displace: python_api/utils/operators/displace.md
        - squeeze: python_api/utils/operators/squeeze.md
        - quadrature: python_api/utils/operators/quadrature.md
        - position: python_api/utils/operators/position.md
        - momentum: python_api/utils/operators/momentum.md
        - sigmax: python_api/utils/operators/sigmax.md
        - sigmay: python_api/utils/operators/sigmay.md
        - sigmaz: python_api/utils/operators/sigmaz.md
        - sigmap: python_api/utils/operators/sigmap.md
        - sigmam: python_api/utils/operators/sigmam.md
      - States:
        - fock: python_api/utils/states/fock.md
        - fock_dm: python_api/utils/states/fock_dm.md
        - coherent: python_api/utils/states/coherent.md
        - coherent_dm: python_api/utils/states/coherent_dm.md
      - Quantum utilities:
        - dag: python_api/utils/utils/dag.md
        - trace: python_api/utils/utils/trace.md
        - ptrace: python_api/utils/utils/ptrace.md
        - tensprod: python_api/utils/utils/tensprod.md
        - expect: python_api/utils/utils/expect.md
        - norm: python_api/utils/utils/norm.md
        - unit: python_api/utils/utils/unit.md
        - dissipator: python_api/utils/utils/dissipator.md
        - lindbladian: python_api/utils/utils/lindbladian.md
        - isket: python_api/utils/utils/isket.md
        - isbra: python_api/utils/utils/isbra.md
        - isdm: python_api/utils/utils/isdm.md
        - isop: python_api/utils/utils/isop.md
        - toket: python_api/utils/utils/toket.md
        - tobra: python_api/utils/utils/tobra.md
        - todm: python_api/utils/utils/todm.md
        - braket: python_api/utils/utils/braket.md
        - overlap: python_api/utils/utils/overlap.md
        - fidelity: python_api/utils/utils/fidelity.md
      - Tensor conversion:
        - to_tensor: python_api/utils/tensor_types/to_tensor.md
        - to_qutip: python_api/utils/tensor_types/to_qutip.md
        - to_numpy: python_api/utils/tensor_types/to_numpy.md
        - from_qutip: python_api/utils/tensor_types/from_qutip.md
      - Wigner distribution:
        - wigner: python_api/utils/wigners/wigner.md
      - Vectorization:
        - operator_to_vector: python_api/utils/vectorization/operator_to_vector.md
        - vector_to_operator: python_api/utils/vectorization/vector_to_operator.md
        - spre: python_api/utils/vectorization/spre.md
        - spost: python_api/utils/vectorization/spost.md
        - sdissipator: python_api/utils/vectorization/sdissipator.md
        - slindbladian: python_api/utils/vectorization/slindbladian.md
      - Quantum optimal control:
        - rand_complex: python_api/utils/optimal_control/rand_complex.md
        - pwc_pulse: python_api/utils/optimal_control/pwc_pulse.md
        - snap_gate: python_api/utils/optimal_control/snap_gate.md
        - cd_gate: python_api/utils/optimal_control/cd_gate.md
=======
      - tutorials/td-system.md
  - Python API: python_api/
>>>>>>> 78f9b258
<|MERGE_RESOLUTION|>--- conflicted
+++ resolved
@@ -98,9 +98,9 @@
     - tutorials/index.md
     - Basics:
       - Workflow in dynamiqs: tutorials/workflow.ipynb
+      - tutorials/td-system.md
       - tutorials/closed-system.md
       - tutorials/open-system.md
-<<<<<<< HEAD
   - Python API:
     - python_api/index.md
     - Solvers:
@@ -168,8 +168,4 @@
         - rand_complex: python_api/utils/optimal_control/rand_complex.md
         - pwc_pulse: python_api/utils/optimal_control/pwc_pulse.md
         - snap_gate: python_api/utils/optimal_control/snap_gate.md
-        - cd_gate: python_api/utils/optimal_control/cd_gate.md
-=======
-      - tutorials/td-system.md
-  - Python API: python_api/
->>>>>>> 78f9b258
+        - cd_gate: python_api/utils/optimal_control/cd_gate.md