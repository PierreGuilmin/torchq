site_name: Dynamiqs
site_url: "https://www.dynamiqs.org"
use_directory_urls: false
repo_url: https://github.com/dynamiqs/dynamiqs
repo_name: dynamiqs
docs_dir: docs
theme:
  name: material
  custom_dir: docs/overrides
  features:
    - navigation.tabs
    - navigation.sections
    - navigation.indexes
    - navigation.top
    - search.suggest
    - content.code.copy
    - content.tooltips
  icon:
    repo: fontawesome/brands/github
    admonition:
      example: material/human-male-board
    annotation: material/plus-circle
  logo: media/logo.png
  favicon: media/favicon.svg
  palette:
    # palette toggle for light mode
    - media: "(prefers-color-scheme: light)"
      scheme: default
      primary: custom
      accent: custom
      toggle:
        icon: material/brightness-7
        name: Switch to dark mode
    # palette toggle for dark mode
    - media: "(prefers-color-scheme: light)"
      scheme: slate
      primary: custom
      accent: custom
      toggle:
        icon: material/brightness-4
        name: Switch to light mode
<<<<<<< HEAD
copyright: "&copy Copyright 2023-2024, dynamiqs developers."
=======
copyright: "&copy Copyright 2023, Dynamiqs developers."
>>>>>>> 2bd711c9
extra:
  social:
    - icon: fontawesome/brands/github
      link: https://github.com/dynamiqs/dynamiqs
    - icon: fontawesome/brands/slack
      link: https://join.slack.com/t/dynamiqs-org/shared_invite/zt-1z4mw08mo-qDLoNx19JBRtKzXlmlFYLA
extra_css:
  - stylesheets/extra.css
  - stylesheets/theme.css
  - https://cdnjs.cloudflare.com/ajax/libs/KaTeX/0.16.7/katex.min.css
plugins:
  - search
  - exclude:
      glob:
        - glossary.md
  - glightbox:
      effect: fade
      slide_effect: slide
      width: 70%
      zoomable: false
      draggable: false
  - mkdocs-simple-hooks:
      hooks:
        on_env: "docs.hooks:on_env"
  - gen-files:
      scripts:
        - docs/generate_python_api.py
  - mkdocstrings:
      default_handler: python
      custom_templates: docs/templates
      handlers:
        python:
          options:
            show_source: false
            show_root_heading: true
            show_root_toc_entry: false
            show_root_full_path: false
            heading_level: 1
            members_order: source
            docstring_section_style: list
            show_signature_annotations: true
            separate_signature: true
            line_length: 88
            show_bases: false
            merge_init_into_class: true
markdown_extensions:
  - pymdownx.arithmatex:
      generic: true
  - admonition
  - pymdownx.details
  - pymdownx.superfences
  - pymdownx.caret
  - pymdownx.snippets:
      auto_append:
        - docs/glossary.md
  - abbr
  - attr_list
  - footnotes
  - md_in_html
  - pymdownx.tabbed:
      alternate_style: true
  - pymdownx.emoji:
      emoji_index: !!python/name:material.extensions.emoji.twemoji
      emoji_generator: !!python/name:material.extensions.emoji.to_svg
extra_javascript:
  - javascripts/katex.js
  - https://cdnjs.cloudflare.com/ajax/libs/KaTeX/0.16.7/katex.min.js
  - https://cdnjs.cloudflare.com/ajax/libs/KaTeX/0.16.7/contrib/auto-render.min.js
watch:
  - dynamiqs
  - docs/glossary.md
validation:
  nav:
    omitted_files: warn
    not_found: warn
    absolute_links: warn
  links:
    not_found: warn
    absolute_links: ignore
    unrecognized_links: warn
nav:
  - Home: index.md
  - Documentation:
      - documentation/index.md
      - Getting started:
          - What is Dynamiqs?: documentation/getting_started/whatis.md
          - Installation: documentation/getting_started/installation.md
          - Basic examples: documentation/getting_started/examples.md
          - The sharp bits 🔪: documentation/getting_started/sharp-bits.md
      - Learn the basics:
          - Workflow in Dynamiqs: documentation/basics/workflow.md
          - Time-dependent operators: documentation/basics/time-dependent-operators.md
          - Closed systems: documentation/basics/closed-systems.md
          - Open systems: documentation/basics/open-systems.md
          - Batching simulations: documentation/basics/batching-simulations.md
          - Computing gradients: documentation/basics/computing-gradients.md
  - Python API:
      - python_api/index.md
      - Quantum solvers:
          - sesolve: python_api/integrators/sesolve.md
          - mesolve: python_api/integrators/mesolve.md
          - smesolve: python_api/integrators/smesolve.md
          - sepropagator: python_api/integrators/sepropagator.md
          - mepropagator: python_api/integrators/mepropagator.md
      - Core:
          - Time-dependent arrays:
              - TimeArray: python_api/time_array/TimeArray.md
              - constant: python_api/time_array/constant.md
              - pwc: python_api/time_array/pwc.md
              - modulated: python_api/time_array/modulated.md
              - timecallable: python_api/time_array/timecallable.md
          - Solvers (dq.solver):
              - Tsit5: python_api/solver/Tsit5.md
              - Dopri5: python_api/solver/Dopri5.md
              - Dopri8: python_api/solver/Dopri8.md
              - Kvaerno3: python_api/solver/Kvaerno3.md
              - Kvaerno5: python_api/solver/Kvaerno5.md
              - Euler: python_api/solver/Euler.md
              - Rouchon1: python_api/solver/Rouchon1.md
              - Rouchon2: python_api/solver/Rouchon2.md
              - Expm: python_api/solver/Expm.md
          - Gradients (dq.gradient):
              - Autograd: python_api/gradient/Autograd.md
              - CheckpointAutograd: python_api/gradient/CheckpointAutograd.md
          - Options: python_api/options/Options.md
          - Results:
              - SESolveResult: python_api/result/SESolveResult.md
              - MESolveResult: python_api/result/MESolveResult.md
              - SEPropagatorResult: python_api/result/SEPropagatorResult.md
              - MEPropagatorResult: python_api/result/MEPropagatorResult.md
      - Utilities:
          - Operators:
              - eye: python_api/utils/operators/eye.md
              - zero: python_api/utils/operators/zero.md
              - destroy: python_api/utils/operators/destroy.md
              - create: python_api/utils/operators/create.md
              - number: python_api/utils/operators/number.md
              - parity: python_api/utils/operators/parity.md
              - displace: python_api/utils/operators/displace.md
              - squeeze: python_api/utils/operators/squeeze.md
              - quadrature: python_api/utils/operators/quadrature.md
              - position: python_api/utils/operators/position.md
              - momentum: python_api/utils/operators/momentum.md
              - sigmax: python_api/utils/operators/sigmax.md
              - sigmay: python_api/utils/operators/sigmay.md
              - sigmaz: python_api/utils/operators/sigmaz.md
              - sigmap: python_api/utils/operators/sigmap.md
              - sigmam: python_api/utils/operators/sigmam.md
              - hadamard: python_api/utils/operators/hadamard.md
          - States:
              - fock: python_api/utils/states/fock.md
              - fock_dm: python_api/utils/states/fock_dm.md
              - basis: python_api/utils/states/basis.md
              - basis_dm: python_api/utils/states/basis_dm.md
              - coherent: python_api/utils/states/coherent.md
              - coherent_dm: python_api/utils/states/coherent_dm.md
              - ground: python_api/utils/states/ground.md
              - excited: python_api/utils/states/excited.md
          - Quantum utilities:
              - dag: python_api/utils/quantum_utils/dag.md
              - powm: python_api/utils/quantum_utils/powm.md
              - expm: python_api/utils/quantum_utils/expm.md
              - cosm: python_api/utils/quantum_utils/cosm.md
              - sinm: python_api/utils/quantum_utils/sinm.md
              - trace: python_api/utils/quantum_utils/trace.md
              - tracemm: python_api/utils/quantum_utils/tracemm.md
              - ptrace: python_api/utils/quantum_utils/ptrace.md
              - tensor: python_api/utils/quantum_utils/tensor.md
              - expect: python_api/utils/quantum_utils/expect.md
              - norm: python_api/utils/quantum_utils/norm.md
              - unit: python_api/utils/quantum_utils/unit.md
              - dissipator: python_api/utils/quantum_utils/dissipator.md
              - lindbladian: python_api/utils/quantum_utils/lindbladian.md
              - isket: python_api/utils/quantum_utils/isket.md
              - isbra: python_api/utils/quantum_utils/isbra.md
              - isdm: python_api/utils/quantum_utils/isdm.md
              - isop: python_api/utils/quantum_utils/isop.md
              - isherm: python_api/utils/quantum_utils/isherm.md
              - toket: python_api/utils/quantum_utils/toket.md
              - tobra: python_api/utils/quantum_utils/tobra.md
              - todm: python_api/utils/quantum_utils/todm.md
              - proj: python_api/utils/quantum_utils/proj.md
              - braket: python_api/utils/quantum_utils/braket.md
              - overlap: python_api/utils/quantum_utils/overlap.md
              - fidelity: python_api/utils/quantum_utils/fidelity.md
              - entropy_vn: python_api/utils/quantum_utils/entropy_vn.md
              - wigner: python_api/utils/quantum_utils/wigner.md
          - JAX-related utilities:
              - to_qutip: python_api/utils/jax_utils/to_qutip.md
              - set_device: python_api/utils/jax_utils/set_device.md
              - set_precision: python_api/utils/jax_utils/set_precision.md
              - set_matmul_precision: python_api/utils/jax_utils/set_matmul_precision.md
          - Vectorization:
              - operator_to_vector: python_api/utils/vectorization/operator_to_vector.md
              - vector_to_operator: python_api/utils/vectorization/vector_to_operator.md
              - spre: python_api/utils/vectorization/spre.md
              - spost: python_api/utils/vectorization/spost.md
              - sprepost: python_api/utils/vectorization/sprepost.md
              - sdissipator: python_api/utils/vectorization/sdissipator.md
              - slindbladian: python_api/utils/vectorization/slindbladian.md
          - Quantum optimal control:
              - snap_gate: python_api/utils/optimal_control/snap_gate.md
              - cd_gate: python_api/utils/optimal_control/cd_gate.md
          - Random arrays (dq.random):
              - real: python_api/random/real.md
              - complex: python_api/random/complex.md
              - herm: python_api/random/herm.md
              - psd: python_api/random/psd.md
              - dm: python_api/random/dm.md
              - ket: python_api/random/ket.md
          - Plotting (dq.plot):
              - wigner: python_api/plot/wigner.md
              - wigner_mosaic: python_api/plot/wigner_mosaic.md
              - wigner_gif: python_api/plot/wigner_gif.md
              - pwc_pulse: python_api/plot/pwc_pulse.md
              - fock: python_api/plot/fock.md
              - fock_evolution: python_api/plot/fock_evolution.md
              - hinton: python_api/plot/hinton.md
              - gifit: python_api/plot/gifit.md
              - grid: python_api/plot/grid.md
              - mplstyle: python_api/plot/mplstyle.md
  - Community:
      - community/index.md
      - Contributing: community/contributing.md
      - Let's talk!: community/lets-talk.md
      - Citing Dynamiqs: community/citing.md<|MERGE_RESOLUTION|>--- conflicted
+++ resolved
@@ -39,11 +39,7 @@
       toggle:
         icon: material/brightness-4
         name: Switch to light mode
-<<<<<<< HEAD
-copyright: "&copy Copyright 2023-2024, dynamiqs developers."
-=======
-copyright: "&copy Copyright 2023, Dynamiqs developers."
->>>>>>> 2bd711c9
+copyright: "&copy Copyright 2023-2024, Dynamiqs developers."
 extra:
   social:
     - icon: fontawesome/brands/github
