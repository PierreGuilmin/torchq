--- conflicted
+++ resolved
@@ -93,22 +93,14 @@
       - Contributing: getting_started/contributing.md
       - Let's discuss: getting_started/discussion.md
   - Tutorials:
-<<<<<<< HEAD
-    - tutorials/index.md
-    - Basics:
-      - Workflow in dynamiqs: tutorials/workflow.ipynb
-      - tutorials/td-system.md
-      - tutorials/closed-system.md
-      - tutorials/open-system.md
-      - tutorials/batching.md
-=======
       - tutorials/index.md
       - Basics:
           - Workflow in dynamiqs: tutorials/workflow.md
+          - tutorials/td-system.md
           - tutorials/defining-hamiltonians.md
           - tutorials/closed-system.md
           - tutorials/open-system.md
->>>>>>> 786beb3c
+          - tutorials/batching.md
   - Python API:
       - python_api/index.md
       - Solvers:
