:root {
  --md-primary-fg-color: #ed7764;
  --md-primary-fg-color--light: #edc7c2;
  --md-primary-fg-color--dark: #903527;
  --md-accent-fg-color: #cc5d4c;
  --md-accent-fg-color--light: #cd9a92;
  --md-accent-fg-color--dark: #66190e;
}

/* Light mode */
[data-md-color-scheme="default"] {
  /* Background */
  --md-default-bg-color: #ffffff;

  /* Highlight */
  --md-code-hl-constant-color: #ed7764;

  /* Border */
  --md-border-color: #e2e2e2;

<<<<<<< HEAD
=======
  /* Search text color */
  --md-primary-bg-color--light: #7e7c7c;

>>>>>>> d24698d7
  /* Warning color shades */
  --md-warning-fg-color: #e899a6;
  --md-warning-bg-color: #ffe6ea;

  /* Note color shades */
  --md-note-fg-color: #008080;
  --md-note-bg-color: #cde5e5;

  /* Admonition color shades */
  --md-admonition-fg-color: var(--md-default-fg-color);
  --md-admonition-bg-color: var(--md-default-bg-color);
}

/* Dark mode */
[data-md-color-scheme="slate"] {
  /* Background */
  --md-default-bg-color: #333539;
  --md-code-bg-color: #444950;

  /* Highlight */
  --md-code-hl-constant-color: #ed7764;

  /* Border */
  --md-border-color: #4d4d4d;

  /* Warning color shades */
  --md-warning-fg-color: #e899a6;
  --md-warning-bg-color: #443639;

  /* Note color shades */
  --md-note-fg-color: #008080;
  --md-note-bg-color: #384848;

  /* Admonition color shades */
  --md-admonition-fg-color: var(--md-default-fg-color);
  --md-admonition-bg-color: var(--md-default-bg-color);
}

/* Header color */
.md-header {
<<<<<<< HEAD
    background-color: var(--md-default-bg-color);
    color: var(--md-typeset-color);
}
.md-tabs {
    background-color: var(--md-default-bg-color);
    color: var(--md-typeset-color);
    border-bottom: 1px solid var(--md-border-color);
}
.md-search__form:hover {
    background-color: #0000001f;
=======
  background-color: var(--md-default-bg-color);
  color: var(--md-typeset-color);
}

.md-tabs {
  background-color: var(--md-default-bg-color);
  color: var(--md-typeset-color);
  border-bottom: 1px solid var(--md-border-color);
}

.md-search__form {
  background-color: var(--md-code-bg-color);
}

.md-search__input+.md-search__icon {
  color: var(--md-primary-bg-color--light);
}

.md-search__form:hover {
  background-color: #0000001f;
>>>>>>> d24698d7
}

/* Site title and logo styling */
.md-header__button:hover {
<<<<<<< HEAD
    opacity: 1.0;
}
.md-header__topic:first-child {
    font-weight:400;
}
[dir="ltr"] .md-header__title {
    margin-left: 0.0;
    font-size:.95rem;
=======
  opacity: 1.0;
}

.md-header__topic * {
  font-weight: 400;
}

[dir="ltr"] .md-header__title {
  margin-left: 0.0;
  font-size: .95rem;
>>>>>>> d24698d7
}


/* Warning color shades */
.md-typeset .warning>.admonition-title,
.md-typeset .warning>summary {
  background-color: var(--md-warning-bg-color);
}

.md-typeset .admonition.warning,
.md-typeset details.warning {
  border-color: var(--md-warning-fg-color);
}

.md-typeset .warning>.admonition-title::before,
.md-typeset .warning>summary::before {
  background-color: var(--md-warning-fg-color);
}

.md-typeset .warning>.admonition-title::after,
.md-typeset .warning>summary::after {
  color: var(--md-warning-fg-color);
}

/* Note color shades */
.md-typeset .note>.admonition-title,
.md-typeset .note>summary {
  background-color: var(--md-note-bg-color);
}

.md-typeset .admonition.note,
.md-typeset details.note {
  border-color: var(--md-note-fg-color);
}

.md-typeset .note>.admonition-title::before,
.md-typeset .note>summary::before {
  background-color: var(--md-note-fg-color);
}

.md-typeset .note>.admonition-title::after,
.md-typeset .note>summary::after {
  color: var(--md-note-fg-color);
}

/* Page spacing */
.md-typeset {
  line-height: 1.4;
  font-size: 0.75rem;
}

.md-typeset .doc-heading {
  margin: 0.5em 0em 0.64em;
}

.md-typeset .doc-function {
  border-bottom: 1px solid #9da0a7;
  padding-bottom: 2.5em;
  margin-bottom: 2.0em;
}

.md-typeset .doc-contents p {
  margin-top: 1em;
  margin-bottom: 0.2em;
}

.md-typeset .doc-contents ul,
.md-typeset .doc-contents ul li,
.md-typeset .doc-contents ol li {
  margin-top: 0.2em;
  margin-bottom: 0.2em;
}

/* Function name */
.md-typeset .doc-function-name {
  color: #ed7764;
  padding: 3px 0;
  font-weight: 600;
  width: 100%;
}

/* Signature */
.md-typeset .highlight:not(.doc-contents > .highlight) {
  border-left: 3px solid #ed7764;
}

/* API table */
.md-typeset table:not([class]) td.fixed_height {
    height: 4.7em;
    vertical-align: middle;
}

.md-typeset table:not([class]) td.fixed_height code {
    font-weight:600;
}<|MERGE_RESOLUTION|>--- conflicted
+++ resolved
@@ -18,12 +18,9 @@
   /* Border */
   --md-border-color: #e2e2e2;
 
-<<<<<<< HEAD
-=======
   /* Search text color */
   --md-primary-bg-color--light: #7e7c7c;
 
->>>>>>> d24698d7
   /* Warning color shades */
   --md-warning-fg-color: #e899a6;
   --md-warning-bg-color: #ffe6ea;
@@ -64,18 +61,6 @@
 
 /* Header color */
 .md-header {
-<<<<<<< HEAD
-    background-color: var(--md-default-bg-color);
-    color: var(--md-typeset-color);
-}
-.md-tabs {
-    background-color: var(--md-default-bg-color);
-    color: var(--md-typeset-color);
-    border-bottom: 1px solid var(--md-border-color);
-}
-.md-search__form:hover {
-    background-color: #0000001f;
-=======
   background-color: var(--md-default-bg-color);
   color: var(--md-typeset-color);
 }
@@ -96,21 +81,10 @@
 
 .md-search__form:hover {
   background-color: #0000001f;
->>>>>>> d24698d7
 }
 
 /* Site title and logo styling */
 .md-header__button:hover {
-<<<<<<< HEAD
-    opacity: 1.0;
-}
-.md-header__topic:first-child {
-    font-weight:400;
-}
-[dir="ltr"] .md-header__title {
-    margin-left: 0.0;
-    font-size:.95rem;
-=======
   opacity: 1.0;
 }
 
@@ -121,7 +95,6 @@
 [dir="ltr"] .md-header__title {
   margin-left: 0.0;
   font-size: .95rem;
->>>>>>> d24698d7
 }
 
 
