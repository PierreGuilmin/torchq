--- conflicted
+++ resolved
@@ -1,32 +1,4 @@
-<<<<<<< HEAD
 ---
 title: Home
 template: home.html
----
-=======
-<h1 align="center">
-    <img src="./media/dynamiqs-logo.png" width="520" alt="dynamiqs library logo">
-</h1>
-
-[P. Guilmin](https://github.com/pierreguilmin), [R. Gautier](https://github.com/gautierronan), [A. Bocquet](https://github.com/abocquet), [E. Genois](https://github.com/eliegenois)
-
-[![ci](https://github.com/dynamiqs/dynamiqs/actions/workflows/ci.yml/badge.svg)](https://github.com/dynamiqs/dynamiqs/actions/workflows/ci.yml)  ![python version](https://img.shields.io/badge/python-3.8%2B-blue) [![chat](https://badgen.net/badge/icon/on%20slack?icon=slack&label=chat&color=orange)](https://join.slack.com/t/dynamiqs-org/shared_invite/zt-1z4mw08mo-qDLoNx19JBRtKzXlmlFYLA) [![license: GPLv3](https://img.shields.io/badge/license-GPLv3-yellow)](https://github.com/dynamiqs/dynamiqs/blob/main/LICENSE) [![code style: black](https://img.shields.io/badge/code%20style-black-000000.svg)](https://github.com/psf/black)
-
-High-performance quantum systems simulation with PyTorch.
-
-The **dynamiqs** library enables GPU simulation of large quantum systems, and computation of gradients based on the evolved quantum state. Differentiable solvers are available for the Schrödinger equation, the Lindblad master equation, and the Stochastic master equation. The library is fully built on PyTorch and can efficiently run on CPUs and GPUs.
-
-:hammer_and_wrench: This library is under active development and while the APIs and solvers are still finding their footing, we're working hard to make it worth the wait. Check back soon for the grand opening!
-
-Some exciting features of dynamiqs include:
-
-- Running simulations on GPUs, with a significant speedup for large Hilbert space dimensions.
-- Batching many simulations of different Hamiltonians or initial states to run them concurrently.
-- Exploring quantum-specific solvers that preserve the properties of the state, such as trace and positivity.
-- Computing gradients of any function of the evolved quantum state with respect to any parameter of the Hamiltonian, jump operators, or initial state.
-- Using the library as a drop-in replacement for [QuTiP](https://qutip.org/) by directly passing QuTiP-defined quantum objects to our solvers.
-- Implementing your own solvers with ease by subclassing our base solver class and focusing directly on the solver logic.
-- Enjoy reading our carefully crafted documentation.
-
-We hope that this library will prove beneficial to the community for e.g. simulations of large quantum systems, gradient-based parameter estimation, or large-scale quantum optimal control.
->>>>>>> 945c3687
+---