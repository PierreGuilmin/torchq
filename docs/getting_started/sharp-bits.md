--- conflicted
+++ resolved
@@ -47,11 +47,7 @@
 Likewise, you should use `dq.mpow()` instead of `**` (element-wise power) to compute the power of a matrix:
 
 ```pycon
-<<<<<<< HEAD
 >>> dq.mpow(sx, 4)  # correct
-=======
->>> torch.linalg.matrix_power(sx, 2)  # correct
->>>>>>> 103e5c74
 tensor([[1.+0.j, 0.+0.j],
         [0.+0.j, 1.+0.j]])
 >>> sx**2  # incorrect
